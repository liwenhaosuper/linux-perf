--- conflicted
+++ resolved
@@ -113,12 +113,8 @@
 			  p80211msg_dot11req_mibset_t *msg, void *data);
 
 static int prism2mib_wepdefaultkey(mibrec_t *mib,
-<<<<<<< HEAD
 				   int isget,
 				   wlandevice_t *wlandev,
-=======
-				   int isget, wlandevice_t *wlandev,
->>>>>>> b94c765a
 				   hfa384x_t *hw,
 				   p80211msg_dot11req_mibset_t *msg,
 				   void *data);
@@ -740,15 +736,9 @@
 
 				result =
 				    hfa384x_drvr_setconfig(hw,
-<<<<<<< HEAD
-							   HFA384x_RID_CNFWPADATA,
-							   (u8 *) &wpa,
-							   sizeof(wpa));
-=======
 						   HFA384x_RID_CNFWPADATA,
 						   (u8 *) &wpa,
 						   sizeof(wpa));
->>>>>>> b94c765a
 			}
 			break;
 		}
