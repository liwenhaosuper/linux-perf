/*
 * twl_core.c - driver for TWL4030/TWL5030/TWL60X0/TPS659x0 PM
 * and audio CODEC devices
 *
 * Copyright (C) 2005-2006 Texas Instruments, Inc.
 *
 * Modifications to defer interrupt handling to a kernel thread:
 * Copyright (C) 2006 MontaVista Software, Inc.
 *
 * Based on tlv320aic23.c:
 * Copyright (c) by Kai Svahn <kai.svahn@nokia.com>
 *
 * Code cleanup and modifications to IRQ handler.
 * by syed khasim <x0khasim@ti.com>
 *
 * This program is free software; you can redistribute it and/or modify
 * it under the terms of the GNU General Public License as published by
 * the Free Software Foundation; either version 2 of the License, or
 * (at your option) any later version.
 *
 * This program is distributed in the hope that it will be useful,
 * but WITHOUT ANY WARRANTY; without even the implied warranty of
 * MERCHANTABILITY or FITNESS FOR A PARTICULAR PURPOSE.  See the
 * GNU General Public License for more details.
 *
 * You should have received a copy of the GNU General Public License
 * along with this program; if not, write to the Free Software
 * Foundation, Inc., 59 Temple Place, Suite 330, Boston, MA  02111-1307 USA
 */

#include <linux/init.h>
#include <linux/mutex.h>
#include <linux/module.h>
#include <linux/platform_device.h>
#include <linux/clk.h>
#include <linux/err.h>
#include <linux/device.h>
#include <linux/of.h>
#include <linux/of_irq.h>
#include <linux/of_platform.h>
#include <linux/irqdomain.h>

#include <linux/regulator/machine.h>

#include <linux/i2c.h>
#include <linux/i2c/twl.h>

#if defined(CONFIG_ARCH_OMAP2) || defined(CONFIG_ARCH_OMAP3)
#include <plat/cpu.h>
#endif

/*
 * The TWL4030 "Triton 2" is one of a family of a multi-function "Power
 * Management and System Companion Device" chips originally designed for
 * use in OMAP2 and OMAP 3 based systems.  Its control interfaces use I2C,
 * often at around 3 Mbit/sec, including for interrupt handling.
 *
 * This driver core provides genirq support for the interrupts emitted,
 * by the various modules, and exports register access primitives.
 *
 * FIXME this driver currently requires use of the first interrupt line
 * (and associated registers).
 */

#define DRIVER_NAME			"twl"

#if defined(CONFIG_KEYBOARD_TWL4030) || defined(CONFIG_KEYBOARD_TWL4030_MODULE)
#define twl_has_keypad()	true
#else
#define twl_has_keypad()	false
#endif

#if defined(CONFIG_GPIO_TWL4030) || defined(CONFIG_GPIO_TWL4030_MODULE)
#define twl_has_gpio()	true
#else
#define twl_has_gpio()	false
#endif

#if defined(CONFIG_REGULATOR_TWL4030) \
	|| defined(CONFIG_REGULATOR_TWL4030_MODULE)
#define twl_has_regulator()	true
#else
#define twl_has_regulator()	false
#endif

#if defined(CONFIG_TWL4030_MADC) || defined(CONFIG_TWL4030_MADC_MODULE)
#define twl_has_madc()	true
#else
#define twl_has_madc()	false
#endif

#ifdef CONFIG_TWL4030_POWER
#define twl_has_power()        true
#else
#define twl_has_power()        false
#endif

#if defined(CONFIG_RTC_DRV_TWL4030) || defined(CONFIG_RTC_DRV_TWL4030_MODULE)
#define twl_has_rtc()	true
#else
#define twl_has_rtc()	false
#endif

#if defined(CONFIG_TWL4030_USB) || defined(CONFIG_TWL4030_USB_MODULE) ||\
	defined(CONFIG_TWL6030_USB) || defined(CONFIG_TWL6030_USB_MODULE)
#define twl_has_usb()	true
#else
#define twl_has_usb()	false
#endif

#if defined(CONFIG_TWL4030_WATCHDOG) || \
	defined(CONFIG_TWL4030_WATCHDOG_MODULE)
#define twl_has_watchdog()        true
#else
#define twl_has_watchdog()        false
#endif

#if defined(CONFIG_MFD_TWL4030_AUDIO) || defined(CONFIG_MFD_TWL4030_AUDIO_MODULE) ||\
	defined(CONFIG_TWL6040_CORE) || defined(CONFIG_TWL6040_CORE_MODULE)
#define twl_has_codec()	true
#else
#define twl_has_codec()	false
#endif

#if defined(CONFIG_CHARGER_TWL4030) || defined(CONFIG_CHARGER_TWL4030_MODULE)
#define twl_has_bci()	true
#else
#define twl_has_bci()	false
#endif

/* Triton Core internal information (BEGIN) */

/* Last - for index max*/
#define TWL4030_MODULE_LAST		TWL4030_MODULE_SECURED_REG

#define TWL_NUM_SLAVES		4

#if defined(CONFIG_INPUT_TWL4030_PWRBUTTON) \
	|| defined(CONFIG_INPUT_TWL4030_PWRBUTTON_MODULE)
#define twl_has_pwrbutton()	true
#else
#define twl_has_pwrbutton()	false
#endif

#define SUB_CHIP_ID0 0
#define SUB_CHIP_ID1 1
#define SUB_CHIP_ID2 2
#define SUB_CHIP_ID3 3

#define TWL_MODULE_LAST TWL4030_MODULE_LAST

#define TWL4030_NR_IRQS    8
#define TWL6030_NR_IRQS    20

/* Base Address defns for twl4030_map[] */

/* subchip/slave 0 - USB ID */
#define TWL4030_BASEADD_USB		0x0000

/* subchip/slave 1 - AUD ID */
#define TWL4030_BASEADD_AUDIO_VOICE	0x0000
#define TWL4030_BASEADD_GPIO		0x0098
#define TWL4030_BASEADD_INTBR		0x0085
#define TWL4030_BASEADD_PIH		0x0080
#define TWL4030_BASEADD_TEST		0x004C

/* subchip/slave 2 - AUX ID */
#define TWL4030_BASEADD_INTERRUPTS	0x00B9
#define TWL4030_BASEADD_LED		0x00EE
#define TWL4030_BASEADD_MADC		0x0000
#define TWL4030_BASEADD_MAIN_CHARGE	0x0074
#define TWL4030_BASEADD_PRECHARGE	0x00AA
#define TWL4030_BASEADD_PWM0		0x00F8
#define TWL4030_BASEADD_PWM1		0x00FB
#define TWL4030_BASEADD_PWMA		0x00EF
#define TWL4030_BASEADD_PWMB		0x00F1
#define TWL4030_BASEADD_KEYPAD		0x00D2

#define TWL5031_BASEADD_ACCESSORY	0x0074 /* Replaces Main Charge */
#define TWL5031_BASEADD_INTERRUPTS	0x00B9 /* Different than TWL4030's
						  one */

/* subchip/slave 3 - POWER ID */
#define TWL4030_BASEADD_BACKUP		0x0014
#define TWL4030_BASEADD_INT		0x002E
#define TWL4030_BASEADD_PM_MASTER	0x0036
#define TWL4030_BASEADD_PM_RECEIVER	0x005B
#define TWL4030_BASEADD_RTC		0x001C
#define TWL4030_BASEADD_SECURED_REG	0x0000

/* Triton Core internal information (END) */


/* subchip/slave 0 0x48 - POWER */
#define TWL6030_BASEADD_RTC		0x0000
#define TWL6030_BASEADD_MEM		0x0017
#define TWL6030_BASEADD_PM_MASTER	0x001F
#define TWL6030_BASEADD_PM_SLAVE_MISC	0x0030 /* PM_RECEIVER */
#define TWL6030_BASEADD_PM_MISC		0x00E2
#define TWL6030_BASEADD_PM_PUPD		0x00F0

/* subchip/slave 1 0x49 - FEATURE */
#define TWL6030_BASEADD_USB		0x0000
#define TWL6030_BASEADD_GPADC_CTRL	0x002E
#define TWL6030_BASEADD_AUX		0x0090
#define TWL6030_BASEADD_PWM		0x00BA
#define TWL6030_BASEADD_GASGAUGE	0x00C0
#define TWL6030_BASEADD_PIH		0x00D0
#define TWL6030_BASEADD_CHARGER		0x00E0
#define TWL6025_BASEADD_CHARGER		0x00DA

/* subchip/slave 2 0x4A - DFT */
#define TWL6030_BASEADD_DIEID		0x00C0

/* subchip/slave 3 0x4B - AUDIO */
#define TWL6030_BASEADD_AUDIO		0x0000
#define TWL6030_BASEADD_RSV		0x0000
#define TWL6030_BASEADD_ZERO		0x0000

/* Few power values */
#define R_CFG_BOOT			0x05

/* some fields in R_CFG_BOOT */
#define HFCLK_FREQ_19p2_MHZ		(1 << 0)
#define HFCLK_FREQ_26_MHZ		(2 << 0)
#define HFCLK_FREQ_38p4_MHZ		(3 << 0)
#define HIGH_PERF_SQ			(1 << 3)
#define CK32K_LOWPWR_EN			(1 << 7)


/* chip-specific feature flags, for i2c_device_id.driver_data */
#define TWL4030_VAUX2		BIT(0)	/* pre-5030 voltage ranges */
#define TPS_SUBSET		BIT(1)	/* tps659[23]0 have fewer LDOs */
#define TWL5031			BIT(2)  /* twl5031 has different registers */
#define TWL6030_CLASS		BIT(3)	/* TWL6030 class */

/*----------------------------------------------------------------------*/

/* is driver active, bound to a chip? */
static bool inuse;

/* TWL IDCODE Register value */
static u32 twl_idcode;

static unsigned int twl_id;
unsigned int twl_rev(void)
{
	return twl_id;
}
EXPORT_SYMBOL(twl_rev);

/* Structure for each TWL4030/TWL6030 Slave */
struct twl_client {
	struct i2c_client *client;
	u8 address;

	/* max numb of i2c_msg required is for read =2 */
	struct i2c_msg xfer_msg[2];

	/* To lock access to xfer_msg */
	struct mutex xfer_lock;
};

static struct twl_client twl_modules[TWL_NUM_SLAVES];

<<<<<<< HEAD
static struct irq_domain domain;
=======
#ifdef CONFIG_IRQ_DOMAIN
static struct irq_domain domain;
#endif
>>>>>>> e2920638

/* mapping the module id to slave id and base address */
struct twl_mapping {
	unsigned char sid;	/* Slave ID */
	unsigned char base;	/* base address */
};
static struct twl_mapping *twl_map;

static struct twl_mapping twl4030_map[TWL4030_MODULE_LAST + 1] = {
	/*
	 * NOTE:  don't change this table without updating the
	 * <linux/i2c/twl.h> defines for TWL4030_MODULE_*
	 * so they continue to match the order in this table.
	 */

	{ 0, TWL4030_BASEADD_USB },

	{ 1, TWL4030_BASEADD_AUDIO_VOICE },
	{ 1, TWL4030_BASEADD_GPIO },
	{ 1, TWL4030_BASEADD_INTBR },
	{ 1, TWL4030_BASEADD_PIH },
	{ 1, TWL4030_BASEADD_TEST },

	{ 2, TWL4030_BASEADD_KEYPAD },
	{ 2, TWL4030_BASEADD_MADC },
	{ 2, TWL4030_BASEADD_INTERRUPTS },
	{ 2, TWL4030_BASEADD_LED },
	{ 2, TWL4030_BASEADD_MAIN_CHARGE },
	{ 2, TWL4030_BASEADD_PRECHARGE },
	{ 2, TWL4030_BASEADD_PWM0 },
	{ 2, TWL4030_BASEADD_PWM1 },
	{ 2, TWL4030_BASEADD_PWMA },
	{ 2, TWL4030_BASEADD_PWMB },
	{ 2, TWL5031_BASEADD_ACCESSORY },
	{ 2, TWL5031_BASEADD_INTERRUPTS },

	{ 3, TWL4030_BASEADD_BACKUP },
	{ 3, TWL4030_BASEADD_INT },
	{ 3, TWL4030_BASEADD_PM_MASTER },
	{ 3, TWL4030_BASEADD_PM_RECEIVER },
	{ 3, TWL4030_BASEADD_RTC },
	{ 3, TWL4030_BASEADD_SECURED_REG },
};

static struct twl_mapping twl6030_map[] = {
	/*
	 * NOTE:  don't change this table without updating the
	 * <linux/i2c/twl.h> defines for TWL4030_MODULE_*
	 * so they continue to match the order in this table.
	 */
	{ SUB_CHIP_ID1, TWL6030_BASEADD_USB },
	{ SUB_CHIP_ID3, TWL6030_BASEADD_AUDIO },
	{ SUB_CHIP_ID2, TWL6030_BASEADD_DIEID },
	{ SUB_CHIP_ID2, TWL6030_BASEADD_RSV },
	{ SUB_CHIP_ID1, TWL6030_BASEADD_PIH },

	{ SUB_CHIP_ID2, TWL6030_BASEADD_RSV },
	{ SUB_CHIP_ID2, TWL6030_BASEADD_RSV },
	{ SUB_CHIP_ID1, TWL6030_BASEADD_GPADC_CTRL },
	{ SUB_CHIP_ID2, TWL6030_BASEADD_RSV },
	{ SUB_CHIP_ID2, TWL6030_BASEADD_RSV },

	{ SUB_CHIP_ID1, TWL6030_BASEADD_CHARGER },
	{ SUB_CHIP_ID1, TWL6030_BASEADD_GASGAUGE },
	{ SUB_CHIP_ID1, TWL6030_BASEADD_PWM },
	{ SUB_CHIP_ID0, TWL6030_BASEADD_ZERO },
	{ SUB_CHIP_ID1, TWL6030_BASEADD_ZERO },

	{ SUB_CHIP_ID2, TWL6030_BASEADD_ZERO },
	{ SUB_CHIP_ID2, TWL6030_BASEADD_ZERO },
	{ SUB_CHIP_ID2, TWL6030_BASEADD_RSV },
	{ SUB_CHIP_ID2, TWL6030_BASEADD_RSV },
	{ SUB_CHIP_ID2, TWL6030_BASEADD_RSV },
	{ SUB_CHIP_ID0, TWL6030_BASEADD_PM_MASTER },
	{ SUB_CHIP_ID0, TWL6030_BASEADD_PM_SLAVE_MISC },

	{ SUB_CHIP_ID0, TWL6030_BASEADD_RTC },
	{ SUB_CHIP_ID0, TWL6030_BASEADD_MEM },
	{ SUB_CHIP_ID1, TWL6025_BASEADD_CHARGER },
};

/*----------------------------------------------------------------------*/

/* Exported Functions */

/**
 * twl_i2c_write - Writes a n bit register in TWL4030/TWL5030/TWL60X0
 * @mod_no: module number
 * @value: an array of num_bytes+1 containing data to write
 * @reg: register address (just offset will do)
 * @num_bytes: number of bytes to transfer
 *
 * IMPORTANT: for 'value' parameter: Allocate value num_bytes+1 and
 * valid data starts at Offset 1.
 *
 * Returns the result of operation - 0 is success
 */
int twl_i2c_write(u8 mod_no, u8 *value, u8 reg, unsigned num_bytes)
{
	int ret;
	int sid;
	struct twl_client *twl;
	struct i2c_msg *msg;

	if (unlikely(mod_no > TWL_MODULE_LAST)) {
		pr_err("%s: invalid module number %d\n", DRIVER_NAME, mod_no);
		return -EPERM;
	}
	if (unlikely(!inuse)) {
		pr_err("%s: not initialized\n", DRIVER_NAME);
		return -EPERM;
	}
	sid = twl_map[mod_no].sid;
	twl = &twl_modules[sid];

	mutex_lock(&twl->xfer_lock);
	/*
	 * [MSG1]: fill the register address data
	 * fill the data Tx buffer
	 */
	msg = &twl->xfer_msg[0];
	msg->addr = twl->address;
	msg->len = num_bytes + 1;
	msg->flags = 0;
	msg->buf = value;
	/* over write the first byte of buffer with the register address */
	*value = twl_map[mod_no].base + reg;
	ret = i2c_transfer(twl->client->adapter, twl->xfer_msg, 1);
	mutex_unlock(&twl->xfer_lock);

	/* i2c_transfer returns number of messages transferred */
	if (ret != 1) {
		pr_err("%s: i2c_write failed to transfer all messages\n",
			DRIVER_NAME);
		if (ret < 0)
			return ret;
		else
			return -EIO;
	} else {
		return 0;
	}
}
EXPORT_SYMBOL(twl_i2c_write);

/**
 * twl_i2c_read - Reads a n bit register in TWL4030/TWL5030/TWL60X0
 * @mod_no: module number
 * @value: an array of num_bytes containing data to be read
 * @reg: register address (just offset will do)
 * @num_bytes: number of bytes to transfer
 *
 * Returns result of operation - num_bytes is success else failure.
 */
int twl_i2c_read(u8 mod_no, u8 *value, u8 reg, unsigned num_bytes)
{
	int ret;
	u8 val;
	int sid;
	struct twl_client *twl;
	struct i2c_msg *msg;

	if (unlikely(mod_no > TWL_MODULE_LAST)) {
		pr_err("%s: invalid module number %d\n", DRIVER_NAME, mod_no);
		return -EPERM;
	}
	if (unlikely(!inuse)) {
		pr_err("%s: not initialized\n", DRIVER_NAME);
		return -EPERM;
	}
	sid = twl_map[mod_no].sid;
	twl = &twl_modules[sid];

	mutex_lock(&twl->xfer_lock);
	/* [MSG1] fill the register address data */
	msg = &twl->xfer_msg[0];
	msg->addr = twl->address;
	msg->len = 1;
	msg->flags = 0;	/* Read the register value */
	val = twl_map[mod_no].base + reg;
	msg->buf = &val;
	/* [MSG2] fill the data rx buffer */
	msg = &twl->xfer_msg[1];
	msg->addr = twl->address;
	msg->flags = I2C_M_RD;	/* Read the register value */
	msg->len = num_bytes;	/* only n bytes */
	msg->buf = value;
	ret = i2c_transfer(twl->client->adapter, twl->xfer_msg, 2);
	mutex_unlock(&twl->xfer_lock);

	/* i2c_transfer returns number of messages transferred */
	if (ret != 2) {
		pr_err("%s: i2c_read failed to transfer all messages\n",
			DRIVER_NAME);
		if (ret < 0)
			return ret;
		else
			return -EIO;
	} else {
		return 0;
	}
}
EXPORT_SYMBOL(twl_i2c_read);

/**
 * twl_i2c_write_u8 - Writes a 8 bit register in TWL4030/TWL5030/TWL60X0
 * @mod_no: module number
 * @value: the value to be written 8 bit
 * @reg: register address (just offset will do)
 *
 * Returns result of operation - 0 is success
 */
int twl_i2c_write_u8(u8 mod_no, u8 value, u8 reg)
{

	/* 2 bytes offset 1 contains the data offset 0 is used by i2c_write */
	u8 temp_buffer[2] = { 0 };
	/* offset 1 contains the data */
	temp_buffer[1] = value;
	return twl_i2c_write(mod_no, temp_buffer, reg, 1);
}
EXPORT_SYMBOL(twl_i2c_write_u8);

/**
 * twl_i2c_read_u8 - Reads a 8 bit register from TWL4030/TWL5030/TWL60X0
 * @mod_no: module number
 * @value: the value read 8 bit
 * @reg: register address (just offset will do)
 *
 * Returns result of operation - 0 is success
 */
int twl_i2c_read_u8(u8 mod_no, u8 *value, u8 reg)
{
	return twl_i2c_read(mod_no, value, reg, 1);
}
EXPORT_SYMBOL(twl_i2c_read_u8);

/*----------------------------------------------------------------------*/

/**
 * twl_read_idcode_register - API to read the IDCODE register.
 *
 * Unlocks the IDCODE register and read the 32 bit value.
 */
static int twl_read_idcode_register(void)
{
	int err;

	err = twl_i2c_write_u8(TWL4030_MODULE_INTBR, TWL_EEPROM_R_UNLOCK,
						REG_UNLOCK_TEST_REG);
	if (err) {
		pr_err("TWL4030 Unable to unlock IDCODE registers -%d\n", err);
		goto fail;
	}

	err = twl_i2c_read(TWL4030_MODULE_INTBR, (u8 *)(&twl_idcode),
						REG_IDCODE_7_0, 4);
	if (err) {
		pr_err("TWL4030: unable to read IDCODE -%d\n", err);
		goto fail;
	}

	err = twl_i2c_write_u8(TWL4030_MODULE_INTBR, 0x0, REG_UNLOCK_TEST_REG);
	if (err)
		pr_err("TWL4030 Unable to relock IDCODE registers -%d\n", err);
fail:
	return err;
}

/**
 * twl_get_type - API to get TWL Si type.
 *
 * Api to get the TWL Si type from IDCODE value.
 */
int twl_get_type(void)
{
	return TWL_SIL_TYPE(twl_idcode);
}
EXPORT_SYMBOL_GPL(twl_get_type);

/**
 * twl_get_version - API to get TWL Si version.
 *
 * Api to get the TWL Si version from IDCODE value.
 */
int twl_get_version(void)
{
	return TWL_SIL_REV(twl_idcode);
}
EXPORT_SYMBOL_GPL(twl_get_version);

static struct device *
add_numbered_child(unsigned chip, const char *name, int num,
		void *pdata, unsigned pdata_len,
		bool can_wakeup, int irq0, int irq1)
{
	struct platform_device	*pdev;
	struct twl_client	*twl = &twl_modules[chip];
	int			status;

	pdev = platform_device_alloc(name, num);
	if (!pdev) {
		dev_dbg(&twl->client->dev, "can't alloc dev\n");
		status = -ENOMEM;
		goto err;
	}

	device_init_wakeup(&pdev->dev, can_wakeup);
	pdev->dev.parent = &twl->client->dev;

	if (pdata) {
		status = platform_device_add_data(pdev, pdata, pdata_len);
		if (status < 0) {
			dev_dbg(&pdev->dev, "can't add platform_data\n");
			goto err;
		}
	}

	if (irq0) {
		struct resource r[2] = {
			{ .start = irq0, .flags = IORESOURCE_IRQ, },
			{ .start = irq1, .flags = IORESOURCE_IRQ, },
		};

		status = platform_device_add_resources(pdev, r, irq1 ? 2 : 1);
		if (status < 0) {
			dev_dbg(&pdev->dev, "can't add irqs\n");
			goto err;
		}
	}

	status = platform_device_add(pdev);

err:
	if (status < 0) {
		platform_device_put(pdev);
		dev_err(&twl->client->dev, "can't add %s dev\n", name);
		return ERR_PTR(status);
	}
	return &pdev->dev;
}

static inline struct device *add_child(unsigned chip, const char *name,
		void *pdata, unsigned pdata_len,
		bool can_wakeup, int irq0, int irq1)
{
	return add_numbered_child(chip, name, -1, pdata, pdata_len,
		can_wakeup, irq0, irq1);
}

static struct device *
add_regulator_linked(int num, struct regulator_init_data *pdata,
		struct regulator_consumer_supply *consumers,
		unsigned num_consumers, unsigned long features)
{
	unsigned sub_chip_id;
	/* regulator framework demands init_data ... */
	if (!pdata)
		return NULL;

	if (consumers) {
		pdata->consumer_supplies = consumers;
		pdata->num_consumer_supplies = num_consumers;
	}

	pdata->driver_data = (void *)features;

	/* NOTE:  we currently ignore regulator IRQs, e.g. for short circuits */
	sub_chip_id = twl_map[TWL_MODULE_PM_MASTER].sid;
	return add_numbered_child(sub_chip_id, "twl_reg", num,
		pdata, sizeof(*pdata), false, 0, 0);
}

static struct device *
add_regulator(int num, struct regulator_init_data *pdata,
		unsigned long features)
{
	return add_regulator_linked(num, pdata, NULL, 0, features);
}

/*
 * NOTE:  We know the first 8 IRQs after pdata->base_irq are
 * for the PIH, and the next are for the PWR_INT SIH, since
 * that's how twl_init_irq() sets things up.
 */

static int
add_children(struct twl4030_platform_data *pdata, unsigned long features)
{
	struct device	*child;
	unsigned sub_chip_id;

	if (twl_has_gpio() && pdata->gpio) {
		child = add_child(SUB_CHIP_ID1, "twl4030_gpio",
				pdata->gpio, sizeof(*pdata->gpio),
				false, pdata->irq_base + GPIO_INTR_OFFSET, 0);
		if (IS_ERR(child))
			return PTR_ERR(child);
	}

	if (twl_has_keypad() && pdata->keypad) {
		child = add_child(SUB_CHIP_ID2, "twl4030_keypad",
				pdata->keypad, sizeof(*pdata->keypad),
				true, pdata->irq_base + KEYPAD_INTR_OFFSET, 0);
		if (IS_ERR(child))
			return PTR_ERR(child);
	}

	if (twl_has_madc() && pdata->madc) {
		child = add_child(2, "twl4030_madc",
				pdata->madc, sizeof(*pdata->madc),
				true, pdata->irq_base + MADC_INTR_OFFSET, 0);
		if (IS_ERR(child))
			return PTR_ERR(child);
	}

	if (twl_has_rtc()) {
		/*
		 * REVISIT platform_data here currently might expose the
		 * "msecure" line ... but for now we just expect board
		 * setup to tell the chip "it's always ok to SET_TIME".
		 * Eventually, Linux might become more aware of such
		 * HW security concerns, and "least privilege".
		 */
		sub_chip_id = twl_map[TWL_MODULE_RTC].sid;
		child = add_child(sub_chip_id, "twl_rtc",
				NULL, 0,
				true, pdata->irq_base + RTC_INTR_OFFSET, 0);
		if (IS_ERR(child))
			return PTR_ERR(child);
	}

	if (twl_has_usb() && pdata->usb && twl_class_is_4030()) {

		static struct regulator_consumer_supply usb1v5 = {
			.supply =	"usb1v5",
		};
		static struct regulator_consumer_supply usb1v8 = {
			.supply =	"usb1v8",
		};
		static struct regulator_consumer_supply usb3v1 = {
			.supply =	"usb3v1",
		};

	/* First add the regulators so that they can be used by transceiver */
		if (twl_has_regulator()) {
			/* this is a template that gets copied */
			struct regulator_init_data usb_fixed = {
				.constraints.valid_modes_mask =
					REGULATOR_MODE_NORMAL
					| REGULATOR_MODE_STANDBY,
				.constraints.valid_ops_mask =
					REGULATOR_CHANGE_MODE
					| REGULATOR_CHANGE_STATUS,
			};

			child = add_regulator_linked(TWL4030_REG_VUSB1V5,
						      &usb_fixed, &usb1v5, 1,
						      features);
			if (IS_ERR(child))
				return PTR_ERR(child);

			child = add_regulator_linked(TWL4030_REG_VUSB1V8,
						      &usb_fixed, &usb1v8, 1,
						      features);
			if (IS_ERR(child))
				return PTR_ERR(child);

			child = add_regulator_linked(TWL4030_REG_VUSB3V1,
						      &usb_fixed, &usb3v1, 1,
						      features);
			if (IS_ERR(child))
				return PTR_ERR(child);

		}

		child = add_child(0, "twl4030_usb",
				pdata->usb, sizeof(*pdata->usb),
				true,
				/* irq0 = USB_PRES, irq1 = USB */
				pdata->irq_base + USB_PRES_INTR_OFFSET,
				pdata->irq_base + USB_INTR_OFFSET);

		if (IS_ERR(child))
			return PTR_ERR(child);

		/* we need to connect regulators to this transceiver */
		if (twl_has_regulator() && child) {
			usb1v5.dev = child;
			usb1v8.dev = child;
			usb3v1.dev = child;
		}
	}
	if (twl_has_usb() && pdata->usb && twl_class_is_6030()) {

		static struct regulator_consumer_supply usb3v3;
		int regulator;

		if (twl_has_regulator()) {
			/* this is a template that gets copied */
			struct regulator_init_data usb_fixed = {
				.constraints.valid_modes_mask =
					REGULATOR_MODE_NORMAL
					| REGULATOR_MODE_STANDBY,
				.constraints.valid_ops_mask =
					REGULATOR_CHANGE_MODE
					| REGULATOR_CHANGE_STATUS,
			};

			if (features & TWL6025_SUBCLASS) {
				usb3v3.supply =	"ldousb";
				regulator = TWL6025_REG_LDOUSB;
			} else {
				usb3v3.supply = "vusb";
				regulator = TWL6030_REG_VUSB;
			}
			child = add_regulator_linked(regulator, &usb_fixed,
							&usb3v3, 1,
							features);
			if (IS_ERR(child))
				return PTR_ERR(child);
		}

		pdata->usb->features = features;

		child = add_child(0, "twl6030_usb",
			pdata->usb, sizeof(*pdata->usb),
			true,
			/* irq1 = VBUS_PRES, irq0 = USB ID */
			pdata->irq_base + USBOTG_INTR_OFFSET,
			pdata->irq_base + USB_PRES_INTR_OFFSET);

		if (IS_ERR(child))
			return PTR_ERR(child);
		/* we need to connect regulators to this transceiver */
		if (twl_has_regulator() && child)
			usb3v3.dev = child;
	} else if (twl_has_regulator() && twl_class_is_6030()) {
		if (features & TWL6025_SUBCLASS)
			child = add_regulator(TWL6025_REG_LDOUSB,
						pdata->ldousb, features);
		else
			child = add_regulator(TWL6030_REG_VUSB,
						pdata->vusb, features);

			if (IS_ERR(child))
					return PTR_ERR(child);
	}

	if (twl_has_watchdog() && twl_class_is_4030()) {
		child = add_child(0, "twl4030_wdt", NULL, 0, false, 0, 0);
		if (IS_ERR(child))
			return PTR_ERR(child);
	}

	if (twl_has_pwrbutton() && twl_class_is_4030()) {
		child = add_child(1, "twl4030_pwrbutton",
				NULL, 0, true, pdata->irq_base + 8 + 0, 0);
		if (IS_ERR(child))
			return PTR_ERR(child);
	}

	if (twl_has_codec() && pdata->audio && twl_class_is_4030()) {
		sub_chip_id = twl_map[TWL_MODULE_AUDIO_VOICE].sid;
		child = add_child(sub_chip_id, "twl4030-audio",
				pdata->audio, sizeof(*pdata->audio),
				false, 0, 0);
		if (IS_ERR(child))
			return PTR_ERR(child);
	}

	if (twl_has_codec() && pdata->audio && twl_class_is_6030()) {
		sub_chip_id = twl_map[TWL_MODULE_AUDIO_VOICE].sid;
		child = add_child(sub_chip_id, "twl6040",
				pdata->audio, sizeof(*pdata->audio),
				false, 0, 0);
		if (IS_ERR(child))
			return PTR_ERR(child);
	}

	/* twl4030 regulators */
	if (twl_has_regulator() && twl_class_is_4030()) {
		child = add_regulator(TWL4030_REG_VPLL1, pdata->vpll1,
					features);
		if (IS_ERR(child))
			return PTR_ERR(child);

		child = add_regulator(TWL4030_REG_VIO, pdata->vio,
					features);
		if (IS_ERR(child))
			return PTR_ERR(child);

		child = add_regulator(TWL4030_REG_VDD1, pdata->vdd1,
					features);
		if (IS_ERR(child))
			return PTR_ERR(child);

		child = add_regulator(TWL4030_REG_VDD2, pdata->vdd2,
					features);
		if (IS_ERR(child))
			return PTR_ERR(child);

		child = add_regulator(TWL4030_REG_VMMC1, pdata->vmmc1,
					features);
		if (IS_ERR(child))
			return PTR_ERR(child);

		child = add_regulator(TWL4030_REG_VDAC, pdata->vdac,
					features);
		if (IS_ERR(child))
			return PTR_ERR(child);

		child = add_regulator((features & TWL4030_VAUX2)
					? TWL4030_REG_VAUX2_4030
					: TWL4030_REG_VAUX2,
				pdata->vaux2, features);
		if (IS_ERR(child))
			return PTR_ERR(child);

		child = add_regulator(TWL4030_REG_VINTANA1, pdata->vintana1,
					features);
		if (IS_ERR(child))
			return PTR_ERR(child);

		child = add_regulator(TWL4030_REG_VINTANA2, pdata->vintana2,
					features);
		if (IS_ERR(child))
			return PTR_ERR(child);

		child = add_regulator(TWL4030_REG_VINTDIG, pdata->vintdig,
					features);
		if (IS_ERR(child))
			return PTR_ERR(child);
	}

	/* maybe add LDOs that are omitted on cost-reduced parts */
	if (twl_has_regulator() && !(features & TPS_SUBSET)
	  && twl_class_is_4030()) {
		child = add_regulator(TWL4030_REG_VPLL2, pdata->vpll2,
					features);
		if (IS_ERR(child))
			return PTR_ERR(child);

		child = add_regulator(TWL4030_REG_VMMC2, pdata->vmmc2,
					features);
		if (IS_ERR(child))
			return PTR_ERR(child);

		child = add_regulator(TWL4030_REG_VSIM, pdata->vsim,
					features);
		if (IS_ERR(child))
			return PTR_ERR(child);

		child = add_regulator(TWL4030_REG_VAUX1, pdata->vaux1,
					features);
		if (IS_ERR(child))
			return PTR_ERR(child);

		child = add_regulator(TWL4030_REG_VAUX3, pdata->vaux3,
					features);
		if (IS_ERR(child))
			return PTR_ERR(child);

		child = add_regulator(TWL4030_REG_VAUX4, pdata->vaux4,
					features);
		if (IS_ERR(child))
			return PTR_ERR(child);
	}

	/* twl6030 regulators */
	if (twl_has_regulator() && twl_class_is_6030() &&
			!(features & TWL6025_SUBCLASS)) {
		child = add_regulator(TWL6030_REG_VMMC, pdata->vmmc,
					features);
		if (IS_ERR(child))
			return PTR_ERR(child);

		child = add_regulator(TWL6030_REG_VPP, pdata->vpp,
					features);
		if (IS_ERR(child))
			return PTR_ERR(child);

		child = add_regulator(TWL6030_REG_VUSIM, pdata->vusim,
					features);
		if (IS_ERR(child))
			return PTR_ERR(child);

		child = add_regulator(TWL6030_REG_VCXIO, pdata->vcxio,
					features);
		if (IS_ERR(child))
			return PTR_ERR(child);

		child = add_regulator(TWL6030_REG_VDAC, pdata->vdac,
					features);
		if (IS_ERR(child))
			return PTR_ERR(child);

		child = add_regulator(TWL6030_REG_VAUX1_6030, pdata->vaux1,
					features);
		if (IS_ERR(child))
			return PTR_ERR(child);

		child = add_regulator(TWL6030_REG_VAUX2_6030, pdata->vaux2,
					features);
		if (IS_ERR(child))
			return PTR_ERR(child);

		child = add_regulator(TWL6030_REG_VAUX3_6030, pdata->vaux3,
					features);
		if (IS_ERR(child))
			return PTR_ERR(child);

		child = add_regulator(TWL6030_REG_CLK32KG, pdata->clk32kg,
					features);
		if (IS_ERR(child))
			return PTR_ERR(child);
	}

	/* 6030 and 6025 share this regulator */
	if (twl_has_regulator() && twl_class_is_6030()) {
		child = add_regulator(TWL6030_REG_VANA, pdata->vana,
					features);
		if (IS_ERR(child))
			return PTR_ERR(child);
	}

	/* twl6025 regulators */
	if (twl_has_regulator() && twl_class_is_6030() &&
			(features & TWL6025_SUBCLASS)) {
		child = add_regulator(TWL6025_REG_LDO5, pdata->ldo5,
					features);
		if (IS_ERR(child))
			return PTR_ERR(child);

		child = add_regulator(TWL6025_REG_LDO1, pdata->ldo1,
					features);
		if (IS_ERR(child))
			return PTR_ERR(child);

		child = add_regulator(TWL6025_REG_LDO7, pdata->ldo7,
					features);
		if (IS_ERR(child))
			return PTR_ERR(child);

		child = add_regulator(TWL6025_REG_LDO6, pdata->ldo6,
					features);
		if (IS_ERR(child))
			return PTR_ERR(child);

		child = add_regulator(TWL6025_REG_LDOLN, pdata->ldoln,
					features);
		if (IS_ERR(child))
			return PTR_ERR(child);

		child = add_regulator(TWL6025_REG_LDO2, pdata->ldo2,
					features);
		if (IS_ERR(child))
			return PTR_ERR(child);

		child = add_regulator(TWL6025_REG_LDO4, pdata->ldo4,
					features);
		if (IS_ERR(child))
			return PTR_ERR(child);

		child = add_regulator(TWL6025_REG_LDO3, pdata->ldo3,
					features);
		if (IS_ERR(child))
			return PTR_ERR(child);

		child = add_regulator(TWL6025_REG_SMPS3, pdata->smps3,
					features);
		if (IS_ERR(child))
			return PTR_ERR(child);

		child = add_regulator(TWL6025_REG_SMPS4, pdata->smps4,
					features);
		if (IS_ERR(child))
			return PTR_ERR(child);

		child = add_regulator(TWL6025_REG_VIO, pdata->vio6025,
					features);
		if (IS_ERR(child))
			return PTR_ERR(child);

	}

	if (twl_has_bci() && pdata->bci &&
			!(features & (TPS_SUBSET | TWL5031))) {
		child = add_child(3, "twl4030_bci",
				pdata->bci, sizeof(*pdata->bci), false,
				/* irq0 = CHG_PRES, irq1 = BCI */
				pdata->irq_base + BCI_PRES_INTR_OFFSET,
				pdata->irq_base + BCI_INTR_OFFSET);
		if (IS_ERR(child))
			return PTR_ERR(child);
	}

	return 0;
}

/*----------------------------------------------------------------------*/

/*
 * These three functions initialize the on-chip clock framework,
 * letting it generate the right frequencies for USB, MADC, and
 * other purposes.
 */
static inline int __init protect_pm_master(void)
{
	int e = 0;

	e = twl_i2c_write_u8(TWL4030_MODULE_PM_MASTER, 0,
			TWL4030_PM_MASTER_PROTECT_KEY);
	return e;
}

static inline int __init unprotect_pm_master(void)
{
	int e = 0;

	e |= twl_i2c_write_u8(TWL4030_MODULE_PM_MASTER,
			TWL4030_PM_MASTER_KEY_CFG1,
			TWL4030_PM_MASTER_PROTECT_KEY);
	e |= twl_i2c_write_u8(TWL4030_MODULE_PM_MASTER,
			TWL4030_PM_MASTER_KEY_CFG2,
			TWL4030_PM_MASTER_PROTECT_KEY);

	return e;
}

static void clocks_init(struct device *dev,
			struct twl4030_clock_init_data *clock)
{
	int e = 0;
	struct clk *osc;
	u32 rate;
	u8 ctrl = HFCLK_FREQ_26_MHZ;

#if defined(CONFIG_ARCH_OMAP2) || defined(CONFIG_ARCH_OMAP3)
	if (cpu_is_omap2430())
		osc = clk_get(dev, "osc_ck");
	else
		osc = clk_get(dev, "osc_sys_ck");

	if (IS_ERR(osc)) {
		printk(KERN_WARNING "Skipping twl internal clock init and "
				"using bootloader value (unknown osc rate)\n");
		return;
	}

	rate = clk_get_rate(osc);
	clk_put(osc);

#else
	/* REVISIT for non-OMAP systems, pass the clock rate from
	 * board init code, using platform_data.
	 */
	osc = ERR_PTR(-EIO);

	printk(KERN_WARNING "Skipping twl internal clock init and "
	       "using bootloader value (unknown osc rate)\n");

	return;
#endif

	switch (rate) {
	case 19200000:
		ctrl = HFCLK_FREQ_19p2_MHZ;
		break;
	case 26000000:
		ctrl = HFCLK_FREQ_26_MHZ;
		break;
	case 38400000:
		ctrl = HFCLK_FREQ_38p4_MHZ;
		break;
	}

	ctrl |= HIGH_PERF_SQ;
	if (clock && clock->ck32k_lowpwr_enable)
		ctrl |= CK32K_LOWPWR_EN;

	e |= unprotect_pm_master();
	/* effect->MADC+USB ck en */
	e |= twl_i2c_write_u8(TWL_MODULE_PM_MASTER, ctrl, R_CFG_BOOT);
	e |= protect_pm_master();

	if (e < 0)
		pr_err("%s: clock init err [%d]\n", DRIVER_NAME, e);
}

/*----------------------------------------------------------------------*/

int twl4030_init_irq(int irq_num, unsigned irq_base, unsigned irq_end);
int twl4030_exit_irq(void);
int twl4030_init_chip_irq(const char *chip);
int twl6030_init_irq(int irq_num, unsigned irq_base, unsigned irq_end);
int twl6030_exit_irq(void);

static int twl_remove(struct i2c_client *client)
{
	unsigned i;
	int status;

	if (twl_class_is_4030())
		status = twl4030_exit_irq();
	else
		status = twl6030_exit_irq();

	if (status < 0)
		return status;

	for (i = 0; i < TWL_NUM_SLAVES; i++) {
		struct twl_client	*twl = &twl_modules[i];

		if (twl->client && twl->client != client)
			i2c_unregister_device(twl->client);
		twl_modules[i].client = NULL;
	}
	inuse = false;
	return 0;
}

/* NOTE:  this driver only handles a single twl4030/tps659x0 chip */
static int __devinit
twl_probe(struct i2c_client *client, const struct i2c_device_id *id)
{
	int				status;
	unsigned			i;
	struct twl4030_platform_data	*pdata = client->dev.platform_data;
	struct device_node		*node = client->dev.of_node;
	u8 temp;
	int ret = 0;
	int nr_irqs = TWL4030_NR_IRQS;

	if ((id->driver_data) & TWL6030_CLASS)
		nr_irqs = TWL6030_NR_IRQS;

	if (node && !pdata) {
		/*
		 * XXX: Temporary pdata until the information is correctly
		 * retrieved by every TWL modules from DT.
		 */
		pdata = devm_kzalloc(&client->dev,
				     sizeof(struct twl4030_platform_data),
				     GFP_KERNEL);
		if (!pdata)
			return -ENOMEM;
	}

	if (!pdata) {
		dev_dbg(&client->dev, "no platform data?\n");
		return -EINVAL;
	}

	status = irq_alloc_descs(-1, pdata->irq_base, nr_irqs, 0);
	if (IS_ERR_VALUE(status)) {
		dev_err(&client->dev, "Fail to allocate IRQ descs\n");
		return status;
	}

	pdata->irq_base = status;
	pdata->irq_end = pdata->irq_base + nr_irqs;

<<<<<<< HEAD
	domain.irq_base = pdata->irq_base;
	domain.nr_irq = nr_irqs;
#ifdef CONFIG_OF_IRQ
	domain.of_node = of_node_get(node);
	domain.ops = &irq_domain_simple_ops;
#endif
	irq_domain_add(&domain);
=======
#ifdef CONFIG_IRQ_DOMAIN
	domain.irq_base = pdata->irq_base;
	domain.nr_irq = nr_irqs;
	domain.of_node = of_node_get(node);
	domain.ops = &irq_domain_simple_ops;
	irq_domain_add(&domain);
#endif
>>>>>>> e2920638

	if (i2c_check_functionality(client->adapter, I2C_FUNC_I2C) == 0) {
		dev_dbg(&client->dev, "can't talk I2C?\n");
		return -EIO;
	}

	if (inuse) {
		dev_dbg(&client->dev, "driver is already in use\n");
		return -EBUSY;
	}

	for (i = 0; i < TWL_NUM_SLAVES; i++) {
		struct twl_client	*twl = &twl_modules[i];

		twl->address = client->addr + i;
		if (i == 0)
			twl->client = client;
		else {
			twl->client = i2c_new_dummy(client->adapter,
					twl->address);
			if (!twl->client) {
				dev_err(&client->dev,
					"can't attach client %d\n", i);
				status = -ENOMEM;
				goto fail;
			}
		}
		mutex_init(&twl->xfer_lock);
	}
	inuse = true;
	if ((id->driver_data) & TWL6030_CLASS) {
		twl_id = TWL6030_CLASS_ID;
		twl_map = &twl6030_map[0];
	} else {
		twl_id = TWL4030_CLASS_ID;
		twl_map = &twl4030_map[0];
	}

	/* setup clock framework */
	clocks_init(&client->dev, pdata->clock);

	/* read TWL IDCODE Register */
	if (twl_id == TWL4030_CLASS_ID) {
		ret = twl_read_idcode_register();
		WARN(ret < 0, "Error: reading twl_idcode register value\n");
	}

	/* load power event scripts */
	if (twl_has_power() && pdata->power)
		twl4030_power_init(pdata->power);

	/* Maybe init the T2 Interrupt subsystem */
	if (client->irq
			&& pdata->irq_base
			&& pdata->irq_end > pdata->irq_base) {
		if (twl_class_is_4030()) {
			twl4030_init_chip_irq(id->name);
			status = twl4030_init_irq(client->irq, pdata->irq_base,
			pdata->irq_end);
		} else {
			status = twl6030_init_irq(client->irq, pdata->irq_base,
			pdata->irq_end);
		}

		if (status < 0)
			goto fail;
	}

	/* Disable TWL4030/TWL5030 I2C Pull-up on I2C1 and I2C4(SR) interface.
	 * Program I2C_SCL_CTRL_PU(bit 0)=0, I2C_SDA_CTRL_PU (bit 2)=0,
	 * SR_I2C_SCL_CTRL_PU(bit 4)=0 and SR_I2C_SDA_CTRL_PU(bit 6)=0.
	 */

	if (twl_class_is_4030()) {
		twl_i2c_read_u8(TWL4030_MODULE_INTBR, &temp, REG_GPPUPDCTR1);
		temp &= ~(SR_I2C_SDA_CTRL_PU | SR_I2C_SCL_CTRL_PU | \
		I2C_SDA_CTRL_PU | I2C_SCL_CTRL_PU);
		twl_i2c_write_u8(TWL4030_MODULE_INTBR, temp, REG_GPPUPDCTR1);
	}

#ifdef CONFIG_OF_DEVICE
	if (node)
		status = of_platform_populate(node, NULL, NULL, &client->dev);
	else
#endif
		status = add_children(pdata, id->driver_data);

fail:
	if (status < 0)
		twl_remove(client);
	return status;
}

static const struct i2c_device_id twl_ids[] = {
	{ "twl4030", TWL4030_VAUX2 },	/* "Triton 2" */
	{ "twl5030", 0 },		/* T2 updated */
	{ "twl5031", TWL5031 },		/* TWL5030 updated */
	{ "tps65950", 0 },		/* catalog version of twl5030 */
	{ "tps65930", TPS_SUBSET },	/* fewer LDOs and DACs; no charger */
	{ "tps65920", TPS_SUBSET },	/* fewer LDOs; no codec or charger */
	{ "tps65921", TPS_SUBSET },	/* fewer LDOs; no codec, no LED
					   and vibrator. Charger in USB module*/
	{ "twl6030", TWL6030_CLASS },	/* "Phoenix power chip" */
	{ "twl6025", TWL6030_CLASS | TWL6025_SUBCLASS }, /* "Phoenix lite" */
	{ /* end of list */ },
};
MODULE_DEVICE_TABLE(i2c, twl_ids);

/* One Client Driver , 4 Clients */
static struct i2c_driver twl_driver = {
	.driver.name	= DRIVER_NAME,
	.id_table	= twl_ids,
	.probe		= twl_probe,
	.remove		= twl_remove,
};

static int __init twl_init(void)
{
	return i2c_add_driver(&twl_driver);
}
subsys_initcall(twl_init);

static void __exit twl_exit(void)
{
	i2c_del_driver(&twl_driver);
}
module_exit(twl_exit);

MODULE_AUTHOR("Texas Instruments, Inc.");
MODULE_DESCRIPTION("I2C Core interface for TWL");
MODULE_LICENSE("GPL");<|MERGE_RESOLUTION|>--- conflicted
+++ resolved
@@ -263,13 +263,9 @@
 
 static struct twl_client twl_modules[TWL_NUM_SLAVES];
 
-<<<<<<< HEAD
-static struct irq_domain domain;
-=======
 #ifdef CONFIG_IRQ_DOMAIN
 static struct irq_domain domain;
 #endif
->>>>>>> e2920638
 
 /* mapping the module id to slave id and base address */
 struct twl_mapping {
@@ -1232,15 +1228,6 @@
 	pdata->irq_base = status;
 	pdata->irq_end = pdata->irq_base + nr_irqs;
 
-<<<<<<< HEAD
-	domain.irq_base = pdata->irq_base;
-	domain.nr_irq = nr_irqs;
-#ifdef CONFIG_OF_IRQ
-	domain.of_node = of_node_get(node);
-	domain.ops = &irq_domain_simple_ops;
-#endif
-	irq_domain_add(&domain);
-=======
 #ifdef CONFIG_IRQ_DOMAIN
 	domain.irq_base = pdata->irq_base;
 	domain.nr_irq = nr_irqs;
@@ -1248,7 +1235,6 @@
 	domain.ops = &irq_domain_simple_ops;
 	irq_domain_add(&domain);
 #endif
->>>>>>> e2920638
 
 	if (i2c_check_functionality(client->adapter, I2C_FUNC_I2C) == 0) {
 		dev_dbg(&client->dev, "can't talk I2C?\n");
