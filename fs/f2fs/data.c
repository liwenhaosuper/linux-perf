/*
 * fs/f2fs/data.c
 *
 * Copyright (c) 2012 Samsung Electronics Co., Ltd.
 *             http://www.samsung.com/
 *
 * This program is free software; you can redistribute it and/or modify
 * it under the terms of the GNU General Public License version 2 as
 * published by the Free Software Foundation.
 */
#include <linux/fs.h>
#include <linux/f2fs_fs.h>
#include <linux/buffer_head.h>
#include <linux/mpage.h>
#include <linux/aio.h>
#include <linux/writeback.h>
#include <linux/backing-dev.h>
#include <linux/blkdev.h>
#include <linux/bio.h>
#include <linux/prefetch.h>

#include "f2fs.h"
#include "node.h"
#include "segment.h"
#include <trace/events/f2fs.h>

/*
 * Lock ordering for the change of data block address:
 * ->data_page
 *  ->node_page
 *    update block addresses in the node page
 */
static void __set_data_blkaddr(struct dnode_of_data *dn, block_t new_addr)
{
	struct f2fs_node *rn;
	__le32 *addr_array;
	struct page *node_page = dn->node_page;
	unsigned int ofs_in_node = dn->ofs_in_node;

	f2fs_wait_on_page_writeback(node_page, NODE, false);

	rn = F2FS_NODE(node_page);

	/* Get physical address of data block */
	addr_array = blkaddr_in_node(rn);
	addr_array[ofs_in_node] = cpu_to_le32(new_addr);
	set_page_dirty(node_page);
}

int reserve_new_block(struct dnode_of_data *dn)
{
	struct f2fs_sb_info *sbi = F2FS_SB(dn->inode->i_sb);

	if (is_inode_flag_set(F2FS_I(dn->inode), FI_NO_ALLOC))
		return -EPERM;
	if (!inc_valid_block_count(sbi, dn->inode, 1))
		return -ENOSPC;

	trace_f2fs_reserve_new_block(dn->inode, dn->nid, dn->ofs_in_node);

	__set_data_blkaddr(dn, NEW_ADDR);
	dn->data_blkaddr = NEW_ADDR;
	sync_inode_page(dn);
	return 0;
}

static int check_extent_cache(struct inode *inode, pgoff_t pgofs,
					struct buffer_head *bh_result)
{
	struct f2fs_inode_info *fi = F2FS_I(inode);
	pgoff_t start_fofs, end_fofs;
	block_t start_blkaddr;

	read_lock(&fi->ext.ext_lock);
	if (fi->ext.len == 0) {
		read_unlock(&fi->ext.ext_lock);
		return 0;
	}

	stat_inc_total_hit(inode->i_sb);

	start_fofs = fi->ext.fofs;
	end_fofs = fi->ext.fofs + fi->ext.len - 1;
	start_blkaddr = fi->ext.blk_addr;

	if (pgofs >= start_fofs && pgofs <= end_fofs) {
		unsigned int blkbits = inode->i_sb->s_blocksize_bits;
		size_t count;

		clear_buffer_new(bh_result);
		map_bh(bh_result, inode->i_sb,
				start_blkaddr + pgofs - start_fofs);
		count = end_fofs - pgofs + 1;
		if (count < (UINT_MAX >> blkbits))
			bh_result->b_size = (count << blkbits);
		else
			bh_result->b_size = UINT_MAX;

		stat_inc_read_hit(inode->i_sb);
		read_unlock(&fi->ext.ext_lock);
		return 1;
	}
	read_unlock(&fi->ext.ext_lock);
	return 0;
}

void update_extent_cache(block_t blk_addr, struct dnode_of_data *dn)
{
	struct f2fs_inode_info *fi = F2FS_I(dn->inode);
	pgoff_t fofs, start_fofs, end_fofs;
	block_t start_blkaddr, end_blkaddr;

<<<<<<< HEAD
	BUG_ON(blk_addr == NEW_ADDR);
=======
	f2fs_bug_on(blk_addr == NEW_ADDR);
>>>>>>> d8ec26d7
	fofs = start_bidx_of_node(ofs_of_node(dn->node_page), fi) +
							dn->ofs_in_node;

	/* Update the page address in the parent node */
	__set_data_blkaddr(dn, blk_addr);

	write_lock(&fi->ext.ext_lock);

	start_fofs = fi->ext.fofs;
	end_fofs = fi->ext.fofs + fi->ext.len - 1;
	start_blkaddr = fi->ext.blk_addr;
	end_blkaddr = fi->ext.blk_addr + fi->ext.len - 1;

	/* Drop and initialize the matched extent */
	if (fi->ext.len == 1 && fofs == start_fofs)
		fi->ext.len = 0;

	/* Initial extent */
	if (fi->ext.len == 0) {
		if (blk_addr != NULL_ADDR) {
			fi->ext.fofs = fofs;
			fi->ext.blk_addr = blk_addr;
			fi->ext.len = 1;
		}
		goto end_update;
	}

	/* Front merge */
	if (fofs == start_fofs - 1 && blk_addr == start_blkaddr - 1) {
		fi->ext.fofs--;
		fi->ext.blk_addr--;
		fi->ext.len++;
		goto end_update;
	}

	/* Back merge */
	if (fofs == end_fofs + 1 && blk_addr == end_blkaddr + 1) {
		fi->ext.len++;
		goto end_update;
	}

	/* Split the existing extent */
	if (fi->ext.len > 1 &&
		fofs >= start_fofs && fofs <= end_fofs) {
		if ((end_fofs - fofs) < (fi->ext.len >> 1)) {
			fi->ext.len = fofs - start_fofs;
		} else {
			fi->ext.fofs = fofs + 1;
			fi->ext.blk_addr = start_blkaddr +
					fofs - start_fofs + 1;
			fi->ext.len -= fofs - start_fofs + 1;
		}
		goto end_update;
	}
	write_unlock(&fi->ext.ext_lock);
	return;

end_update:
	write_unlock(&fi->ext.ext_lock);
	sync_inode_page(dn);
}

struct page *find_data_page(struct inode *inode, pgoff_t index, bool sync)
{
	struct f2fs_sb_info *sbi = F2FS_SB(inode->i_sb);
	struct address_space *mapping = inode->i_mapping;
	struct dnode_of_data dn;
	struct page *page;
	int err;

	page = find_get_page(mapping, index);
	if (page && PageUptodate(page))
		return page;
	f2fs_put_page(page, 0);

	set_new_dnode(&dn, inode, NULL, NULL, 0);
	err = get_dnode_of_data(&dn, index, LOOKUP_NODE);
	if (err)
		return ERR_PTR(err);
	f2fs_put_dnode(&dn);

	if (dn.data_blkaddr == NULL_ADDR)
		return ERR_PTR(-ENOENT);

	/* By fallocate(), there is no cached page, but with NEW_ADDR */
	if (dn.data_blkaddr == NEW_ADDR)
		return ERR_PTR(-EINVAL);

	page = grab_cache_page_write_begin(mapping, index, AOP_FLAG_NOFS);
	if (!page)
		return ERR_PTR(-ENOMEM);

	if (PageUptodate(page)) {
		unlock_page(page);
		return page;
	}

	err = f2fs_readpage(sbi, page, dn.data_blkaddr,
					sync ? READ_SYNC : READA);
	if (sync) {
		wait_on_page_locked(page);
		if (!PageUptodate(page)) {
			f2fs_put_page(page, 0);
			return ERR_PTR(-EIO);
		}
	}
	return page;
}

/*
 * If it tries to access a hole, return an error.
 * Because, the callers, functions in dir.c and GC, should be able to know
 * whether this page exists or not.
 */
struct page *get_lock_data_page(struct inode *inode, pgoff_t index)
{
	struct f2fs_sb_info *sbi = F2FS_SB(inode->i_sb);
	struct address_space *mapping = inode->i_mapping;
	struct dnode_of_data dn;
	struct page *page;
	int err;

repeat:
	page = grab_cache_page_write_begin(mapping, index, AOP_FLAG_NOFS);
	if (!page)
		return ERR_PTR(-ENOMEM);

	set_new_dnode(&dn, inode, NULL, NULL, 0);
	err = get_dnode_of_data(&dn, index, LOOKUP_NODE);
	if (err) {
		f2fs_put_page(page, 1);
		return ERR_PTR(err);
	}
	f2fs_put_dnode(&dn);

	if (dn.data_blkaddr == NULL_ADDR) {
		f2fs_put_page(page, 1);
		return ERR_PTR(-ENOENT);
	}

	if (PageUptodate(page))
		return page;

	/*
	 * A new dentry page is allocated but not able to be written, since its
	 * new inode page couldn't be allocated due to -ENOSPC.
	 * In such the case, its blkaddr can be remained as NEW_ADDR.
	 * see, f2fs_add_link -> get_new_data_page -> init_inode_metadata.
	 */
	if (dn.data_blkaddr == NEW_ADDR) {
		zero_user_segment(page, 0, PAGE_CACHE_SIZE);
		SetPageUptodate(page);
		return page;
	}

	err = f2fs_readpage(sbi, page, dn.data_blkaddr, READ_SYNC);
	if (err)
		return ERR_PTR(err);

	lock_page(page);
	if (!PageUptodate(page)) {
		f2fs_put_page(page, 1);
		return ERR_PTR(-EIO);
	}
	if (page->mapping != mapping) {
		f2fs_put_page(page, 1);
		goto repeat;
	}
	return page;
}

/*
 * Caller ensures that this data page is never allocated.
 * A new zero-filled data page is allocated in the page cache.
 *
 * Also, caller should grab and release a mutex by calling mutex_lock_op() and
 * mutex_unlock_op().
 * Note that, npage is set only by make_empty_dir.
 */
struct page *get_new_data_page(struct inode *inode,
		struct page *npage, pgoff_t index, bool new_i_size)
{
	struct f2fs_sb_info *sbi = F2FS_SB(inode->i_sb);
	struct address_space *mapping = inode->i_mapping;
	struct page *page;
	struct dnode_of_data dn;
	int err;

	set_new_dnode(&dn, inode, npage, npage, 0);
	err = get_dnode_of_data(&dn, index, ALLOC_NODE);
	if (err)
		return ERR_PTR(err);

	if (dn.data_blkaddr == NULL_ADDR) {
		if (reserve_new_block(&dn)) {
			if (!npage)
				f2fs_put_dnode(&dn);
			return ERR_PTR(-ENOSPC);
		}
	}
	if (!npage)
		f2fs_put_dnode(&dn);
repeat:
	page = grab_cache_page(mapping, index);
	if (!page)
		return ERR_PTR(-ENOMEM);

	if (PageUptodate(page))
		return page;

	if (dn.data_blkaddr == NEW_ADDR) {
		zero_user_segment(page, 0, PAGE_CACHE_SIZE);
		SetPageUptodate(page);
	} else {
		err = f2fs_readpage(sbi, page, dn.data_blkaddr, READ_SYNC);
		if (err)
			return ERR_PTR(err);
		lock_page(page);
		if (!PageUptodate(page)) {
			f2fs_put_page(page, 1);
			return ERR_PTR(-EIO);
		}
		if (page->mapping != mapping) {
			f2fs_put_page(page, 1);
			goto repeat;
		}
	}

	if (new_i_size &&
		i_size_read(inode) < ((index + 1) << PAGE_CACHE_SHIFT)) {
		i_size_write(inode, ((index + 1) << PAGE_CACHE_SHIFT));
		/* Only the directory inode sets new_i_size */
		set_inode_flag(F2FS_I(inode), FI_UPDATE_DIR);
		mark_inode_dirty_sync(inode);
	}
	return page;
}

static void read_end_io(struct bio *bio, int err)
{
	const int uptodate = test_bit(BIO_UPTODATE, &bio->bi_flags);
	struct bio_vec *bvec = bio->bi_io_vec + bio->bi_vcnt - 1;

	do {
		struct page *page = bvec->bv_page;

		if (--bvec >= bio->bi_io_vec)
			prefetchw(&bvec->bv_page->flags);

		if (uptodate) {
			SetPageUptodate(page);
		} else {
			ClearPageUptodate(page);
			SetPageError(page);
		}
		unlock_page(page);
	} while (bvec >= bio->bi_io_vec);
	bio_put(bio);
}

/*
 * Fill the locked page with data located in the block address.
 * Return unlocked page.
 */
int f2fs_readpage(struct f2fs_sb_info *sbi, struct page *page,
					block_t blk_addr, int type)
{
	struct block_device *bdev = sbi->sb->s_bdev;
	struct bio *bio;

	trace_f2fs_readpage(page, blk_addr, type);

	down_read(&sbi->bio_sem);

	/* Allocate a new bio */
	bio = f2fs_bio_alloc(bdev, 1);

	/* Initialize the bio */
	bio->bi_sector = SECTOR_FROM_BLOCK(sbi, blk_addr);
	bio->bi_end_io = read_end_io;

	if (bio_add_page(bio, page, PAGE_CACHE_SIZE, 0) < PAGE_CACHE_SIZE) {
		bio_put(bio);
		up_read(&sbi->bio_sem);
		f2fs_put_page(page, 1);
		return -EFAULT;
	}

	submit_bio(type, bio);
	up_read(&sbi->bio_sem);
	return 0;
}

/*
 * This function should be used by the data read flow only where it
 * does not check the "create" flag that indicates block allocation.
 * The reason for this special functionality is to exploit VFS readahead
 * mechanism.
 */
static int get_data_block_ro(struct inode *inode, sector_t iblock,
			struct buffer_head *bh_result, int create)
{
	unsigned int blkbits = inode->i_sb->s_blocksize_bits;
	unsigned maxblocks = bh_result->b_size >> blkbits;
	struct dnode_of_data dn;
	pgoff_t pgofs;
	int err;

	/* Get the page offset from the block offset(iblock) */
	pgofs =	(pgoff_t)(iblock >> (PAGE_CACHE_SHIFT - blkbits));

	if (check_extent_cache(inode, pgofs, bh_result)) {
		trace_f2fs_get_data_block(inode, iblock, bh_result, 0);
		return 0;
	}

	/* When reading holes, we need its node page */
	set_new_dnode(&dn, inode, NULL, NULL, 0);
	err = get_dnode_of_data(&dn, pgofs, LOOKUP_NODE_RA);
	if (err) {
		trace_f2fs_get_data_block(inode, iblock, bh_result, err);
		return (err == -ENOENT) ? 0 : err;
	}

	/* It does not support data allocation */
	f2fs_bug_on(create);

	if (dn.data_blkaddr != NEW_ADDR && dn.data_blkaddr != NULL_ADDR) {
		int i;
		unsigned int end_offset;

		end_offset = IS_INODE(dn.node_page) ?
				ADDRS_PER_INODE(F2FS_I(inode)) :
				ADDRS_PER_BLOCK;

		clear_buffer_new(bh_result);

		/* Give more consecutive addresses for the read ahead */
		for (i = 0; i < end_offset - dn.ofs_in_node; i++)
			if (((datablock_addr(dn.node_page,
							dn.ofs_in_node + i))
				!= (dn.data_blkaddr + i)) || maxblocks == i)
				break;
		map_bh(bh_result, inode->i_sb, dn.data_blkaddr);
		bh_result->b_size = (i << blkbits);
	}
	f2fs_put_dnode(&dn);
	trace_f2fs_get_data_block(inode, iblock, bh_result, 0);
	return 0;
}

static int f2fs_read_data_page(struct file *file, struct page *page)
{
	return mpage_readpage(page, get_data_block_ro);
}

static int f2fs_read_data_pages(struct file *file,
			struct address_space *mapping,
			struct list_head *pages, unsigned nr_pages)
{
	return mpage_readpages(mapping, pages, nr_pages, get_data_block_ro);
}

int do_write_data_page(struct page *page)
{
	struct inode *inode = page->mapping->host;
	block_t old_blk_addr, new_blk_addr;
	struct dnode_of_data dn;
	int err = 0;

	set_new_dnode(&dn, inode, NULL, NULL, 0);
	err = get_dnode_of_data(&dn, page->index, LOOKUP_NODE);
	if (err)
		return err;

	old_blk_addr = dn.data_blkaddr;

	/* This page is already truncated */
	if (old_blk_addr == NULL_ADDR)
		goto out_writepage;

	set_page_writeback(page);

	/*
	 * If current allocation needs SSR,
	 * it had better in-place writes for updated data.
	 */
	if (unlikely(old_blk_addr != NEW_ADDR &&
			!is_cold_data(page) &&
			need_inplace_update(inode))) {
		rewrite_data_page(F2FS_SB(inode->i_sb), page,
						old_blk_addr);
	} else {
		write_data_page(inode, page, &dn,
				old_blk_addr, &new_blk_addr);
		update_extent_cache(new_blk_addr, &dn);
	}
out_writepage:
	f2fs_put_dnode(&dn);
	return err;
}

static int f2fs_write_data_page(struct page *page,
					struct writeback_control *wbc)
{
	struct inode *inode = page->mapping->host;
	struct f2fs_sb_info *sbi = F2FS_SB(inode->i_sb);
	loff_t i_size = i_size_read(inode);
	const pgoff_t end_index = ((unsigned long long) i_size)
							>> PAGE_CACHE_SHIFT;
	unsigned offset;
	bool need_balance_fs = false;
	int err = 0;

	if (page->index < end_index)
		goto write;

	/*
	 * If the offset is out-of-range of file size,
	 * this page does not have to be written to disk.
	 */
	offset = i_size & (PAGE_CACHE_SIZE - 1);
	if ((page->index >= end_index + 1) || !offset) {
		if (S_ISDIR(inode->i_mode)) {
			dec_page_count(sbi, F2FS_DIRTY_DENTS);
			inode_dec_dirty_dents(inode);
		}
		goto out;
	}

	zero_user_segment(page, offset, PAGE_CACHE_SIZE);
write:
	if (sbi->por_doing) {
		err = AOP_WRITEPAGE_ACTIVATE;
		goto redirty_out;
	}

	/* Dentry blocks are controlled by checkpoint */
	if (S_ISDIR(inode->i_mode)) {
		dec_page_count(sbi, F2FS_DIRTY_DENTS);
		inode_dec_dirty_dents(inode);
		err = do_write_data_page(page);
	} else {
		f2fs_lock_op(sbi);
		err = do_write_data_page(page);
		f2fs_unlock_op(sbi);
		need_balance_fs = true;
	}
	if (err == -ENOENT)
		goto out;
	else if (err)
		goto redirty_out;

	if (wbc->for_reclaim)
		f2fs_submit_bio(sbi, DATA, true);

	clear_cold_data(page);
out:
	unlock_page(page);
	if (need_balance_fs)
		f2fs_balance_fs(sbi);
	return 0;

redirty_out:
	wbc->pages_skipped++;
	set_page_dirty(page);
	return err;
}

#define MAX_DESIRED_PAGES_WP	4096

static int __f2fs_writepage(struct page *page, struct writeback_control *wbc,
			void *data)
{
	struct address_space *mapping = data;
	int ret = mapping->a_ops->writepage(page, wbc);
	mapping_set_error(mapping, ret);
	return ret;
}

static int f2fs_write_data_pages(struct address_space *mapping,
			    struct writeback_control *wbc)
{
	struct inode *inode = mapping->host;
	struct f2fs_sb_info *sbi = F2FS_SB(inode->i_sb);
	bool locked = false;
	int ret;
	long excess_nrtw = 0, desired_nrtw;

	/* deal with chardevs and other special file */
	if (!mapping->a_ops->writepage)
		return 0;

	if (wbc->nr_to_write < MAX_DESIRED_PAGES_WP) {
		desired_nrtw = MAX_DESIRED_PAGES_WP;
		excess_nrtw = desired_nrtw - wbc->nr_to_write;
		wbc->nr_to_write = desired_nrtw;
	}

	if (!S_ISDIR(inode->i_mode)) {
		mutex_lock(&sbi->writepages);
		locked = true;
	}
	ret = write_cache_pages(mapping, wbc, __f2fs_writepage, mapping);
	if (locked)
		mutex_unlock(&sbi->writepages);
	f2fs_submit_bio(sbi, DATA, (wbc->sync_mode == WB_SYNC_ALL));

	remove_dirty_dir_inode(inode);

	wbc->nr_to_write -= excess_nrtw;
	return ret;
}

static int f2fs_write_begin(struct file *file, struct address_space *mapping,
		loff_t pos, unsigned len, unsigned flags,
		struct page **pagep, void **fsdata)
{
	struct inode *inode = mapping->host;
	struct f2fs_sb_info *sbi = F2FS_SB(inode->i_sb);
	struct page *page;
	pgoff_t index = ((unsigned long long) pos) >> PAGE_CACHE_SHIFT;
	struct dnode_of_data dn;
	int err = 0;
<<<<<<< HEAD
	int ilock;
=======
>>>>>>> d8ec26d7

	f2fs_balance_fs(sbi);
repeat:
	page = grab_cache_page_write_begin(mapping, index, flags);
	if (!page)
		return -ENOMEM;
	*pagep = page;

	f2fs_lock_op(sbi);

	set_new_dnode(&dn, inode, NULL, NULL, 0);
	err = get_dnode_of_data(&dn, index, ALLOC_NODE);
	if (err)
		goto err;

	if (dn.data_blkaddr == NULL_ADDR)
		err = reserve_new_block(&dn);

	f2fs_put_dnode(&dn);
	if (err)
		goto err;

	f2fs_unlock_op(sbi);

	if ((len == PAGE_CACHE_SIZE) || PageUptodate(page))
		return 0;

	if ((pos & PAGE_CACHE_MASK) >= i_size_read(inode)) {
		unsigned start = pos & (PAGE_CACHE_SIZE - 1);
		unsigned end = start + len;

		/* Reading beyond i_size is simple: memset to zero */
		zero_user_segments(page, 0, start, end, PAGE_CACHE_SIZE);
		goto out;
	}

	if (dn.data_blkaddr == NEW_ADDR) {
		zero_user_segment(page, 0, PAGE_CACHE_SIZE);
	} else {
		err = f2fs_readpage(sbi, page, dn.data_blkaddr, READ_SYNC);
		if (err)
			return err;
		lock_page(page);
		if (!PageUptodate(page)) {
			f2fs_put_page(page, 1);
			return -EIO;
		}
		if (page->mapping != mapping) {
			f2fs_put_page(page, 1);
			goto repeat;
		}
	}
out:
	SetPageUptodate(page);
	clear_cold_data(page);
	return 0;

err:
	f2fs_unlock_op(sbi);
	f2fs_put_page(page, 1);
	return err;
}

static int f2fs_write_end(struct file *file,
			struct address_space *mapping,
			loff_t pos, unsigned len, unsigned copied,
			struct page *page, void *fsdata)
{
	struct inode *inode = page->mapping->host;

	SetPageUptodate(page);
	set_page_dirty(page);

	if (pos + copied > i_size_read(inode)) {
		i_size_write(inode, pos + copied);
		mark_inode_dirty(inode);
		update_inode_page(inode);
	}

	unlock_page(page);
	page_cache_release(page);
	return copied;
}

static ssize_t f2fs_direct_IO(int rw, struct kiocb *iocb,
		const struct iovec *iov, loff_t offset, unsigned long nr_segs)
{
	struct file *file = iocb->ki_filp;
	struct inode *inode = file->f_mapping->host;

	if (rw == WRITE)
		return 0;

	/* Needs synchronization with the cleaner */
	return blockdev_direct_IO(rw, iocb, inode, iov, offset, nr_segs,
						  get_data_block_ro);
}

static void f2fs_invalidate_data_page(struct page *page, unsigned int offset,
				      unsigned int length)
{
	struct inode *inode = page->mapping->host;
	struct f2fs_sb_info *sbi = F2FS_SB(inode->i_sb);
	if (S_ISDIR(inode->i_mode) && PageDirty(page)) {
		dec_page_count(sbi, F2FS_DIRTY_DENTS);
		inode_dec_dirty_dents(inode);
	}
	ClearPagePrivate(page);
}

static int f2fs_release_data_page(struct page *page, gfp_t wait)
{
	ClearPagePrivate(page);
	return 1;
}

static int f2fs_set_data_page_dirty(struct page *page)
{
	struct address_space *mapping = page->mapping;
	struct inode *inode = mapping->host;

	trace_f2fs_set_page_dirty(page, DATA);

	SetPageUptodate(page);
	if (!PageDirty(page)) {
		__set_page_dirty_nobuffers(page);
		set_dirty_dir_page(inode, page);
		return 1;
	}
	return 0;
}

static sector_t f2fs_bmap(struct address_space *mapping, sector_t block)
{
	return generic_block_bmap(mapping, block, get_data_block_ro);
}

const struct address_space_operations f2fs_dblock_aops = {
	.readpage	= f2fs_read_data_page,
	.readpages	= f2fs_read_data_pages,
	.writepage	= f2fs_write_data_page,
	.writepages	= f2fs_write_data_pages,
	.write_begin	= f2fs_write_begin,
	.write_end	= f2fs_write_end,
	.set_page_dirty	= f2fs_set_data_page_dirty,
	.invalidatepage	= f2fs_invalidate_data_page,
	.releasepage	= f2fs_release_data_page,
	.direct_IO	= f2fs_direct_IO,
	.bmap		= f2fs_bmap,
};<|MERGE_RESOLUTION|>--- conflicted
+++ resolved
@@ -110,11 +110,7 @@
 	pgoff_t fofs, start_fofs, end_fofs;
 	block_t start_blkaddr, end_blkaddr;
 
-<<<<<<< HEAD
-	BUG_ON(blk_addr == NEW_ADDR);
-=======
 	f2fs_bug_on(blk_addr == NEW_ADDR);
->>>>>>> d8ec26d7
 	fofs = start_bidx_of_node(ofs_of_node(dn->node_page), fi) +
 							dn->ofs_in_node;
 
@@ -639,10 +635,6 @@
 	pgoff_t index = ((unsigned long long) pos) >> PAGE_CACHE_SHIFT;
 	struct dnode_of_data dn;
 	int err = 0;
-<<<<<<< HEAD
-	int ilock;
-=======
->>>>>>> d8ec26d7
 
 	f2fs_balance_fs(sbi);
 repeat:
