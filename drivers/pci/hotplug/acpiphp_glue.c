/*
 * ACPI PCI HotPlug glue functions to ACPI CA subsystem
 *
 * Copyright (C) 2002,2003 Takayoshi Kochi (t-kochi@bq.jp.nec.com)
 * Copyright (C) 2002 Hiroshi Aono (h-aono@ap.jp.nec.com)
 * Copyright (C) 2002,2003 NEC Corporation
 * Copyright (C) 2003-2005 Matthew Wilcox (matthew.wilcox@hp.com)
 * Copyright (C) 2003-2005 Hewlett Packard
 * Copyright (C) 2005 Rajesh Shah (rajesh.shah@intel.com)
 * Copyright (C) 2005 Intel Corporation
 *
 * All rights reserved.
 *
 * This program is free software; you can redistribute it and/or modify
 * it under the terms of the GNU General Public License as published by
 * the Free Software Foundation; either version 2 of the License, or (at
 * your option) any later version.
 *
 * This program is distributed in the hope that it will be useful, but
 * WITHOUT ANY WARRANTY; without even the implied warranty of
 * MERCHANTABILITY OR FITNESS FOR A PARTICULAR PURPOSE, GOOD TITLE or
 * NON INFRINGEMENT.  See the GNU General Public License for more
 * details.
 *
 * You should have received a copy of the GNU General Public License
 * along with this program; if not, write to the Free Software
 * Foundation, Inc., 675 Mass Ave, Cambridge, MA 02139, USA.
 *
 * Send feedback to <kristen.c.accardi@intel.com>
 *
 */

/*
 * Lifetime rules for pci_dev:
 *  - The one in acpiphp_bridge has its refcount elevated by pci_get_slot()
 *    when the bridge is scanned and it loses a refcount when the bridge
 *    is removed.
 *  - When a P2P bridge is present, we elevate the refcount on the subordinate
 *    bus. It loses the refcount when the the driver unloads.
 */

#define pr_fmt(fmt) "acpiphp_glue: " fmt

#include <linux/init.h>
#include <linux/module.h>

#include <linux/kernel.h>
#include <linux/pci.h>
#include <linux/pci_hotplug.h>
#include <linux/pci-acpi.h>
#include <linux/pm_runtime.h>
#include <linux/mutex.h>
#include <linux/slab.h>
#include <linux/acpi.h>

#include "../pci.h"
#include "acpiphp.h"

static LIST_HEAD(bridge_list);
static DEFINE_MUTEX(bridge_mutex);
static DEFINE_MUTEX(acpiphp_context_lock);

<<<<<<< HEAD
#define MY_NAME "acpiphp_glue"

=======
>>>>>>> d8ec26d7
static void handle_hotplug_event(acpi_handle handle, u32 type, void *data);
static void acpiphp_sanitize_bus(struct pci_bus *bus);
static void acpiphp_set_hpp_values(struct pci_bus *bus);
static void hotplug_event(acpi_handle handle, u32 type, void *data);
static void free_bridge(struct kref *kref);

static void acpiphp_context_handler(acpi_handle handle, void *context)
{
	/* Intentionally empty. */
}

/**
 * acpiphp_init_context - Create hotplug context and grab a reference to it.
 * @handle: ACPI object handle to create the context for.
 *
 * Call under acpiphp_context_lock.
 */
static struct acpiphp_context *acpiphp_init_context(acpi_handle handle)
{
	struct acpiphp_context *context;
	acpi_status status;

	context = kzalloc(sizeof(*context), GFP_KERNEL);
	if (!context)
		return NULL;

	context->handle = handle;
	context->refcount = 1;
	status = acpi_attach_data(handle, acpiphp_context_handler, context);
	if (ACPI_FAILURE(status)) {
		kfree(context);
		return NULL;
	}
	return context;
}

/**
 * acpiphp_get_context - Get hotplug context and grab a reference to it.
 * @handle: ACPI object handle to get the context for.
 *
 * Call under acpiphp_context_lock.
 */
static struct acpiphp_context *acpiphp_get_context(acpi_handle handle)
{
	struct acpiphp_context *context = NULL;
	acpi_status status;
	void *data;

	status = acpi_get_data(handle, acpiphp_context_handler, &data);
	if (ACPI_SUCCESS(status)) {
		context = data;
		context->refcount++;
	}
	return context;
}

/**
 * acpiphp_put_context - Drop a reference to ACPI hotplug context.
 * @handle: ACPI object handle to put the context for.
 *
 * The context object is removed if there are no more references to it.
 *
 * Call under acpiphp_context_lock.
 */
static void acpiphp_put_context(struct acpiphp_context *context)
{
	if (--context->refcount)
		return;

	WARN_ON(context->bridge);
	acpi_detach_data(context->handle, acpiphp_context_handler);
	kfree(context);
}

static inline void get_bridge(struct acpiphp_bridge *bridge)
{
	kref_get(&bridge->ref);
}

static inline void put_bridge(struct acpiphp_bridge *bridge)
{
	kref_put(&bridge->ref, free_bridge);
}

static void free_bridge(struct kref *kref)
{
	struct acpiphp_context *context;
	struct acpiphp_bridge *bridge;
	struct acpiphp_slot *slot, *next;
	struct acpiphp_func *func, *tmp;

	mutex_lock(&acpiphp_context_lock);

	bridge = container_of(kref, struct acpiphp_bridge, ref);

	list_for_each_entry_safe(slot, next, &bridge->slots, node) {
		list_for_each_entry_safe(func, tmp, &slot->funcs, sibling)
			acpiphp_put_context(func_to_context(func));

		kfree(slot);
	}

	context = bridge->context;
	/* Root bridges will not have hotplug context. */
	if (context) {
		/* Release the reference taken by acpiphp_enumerate_slots(). */
		put_bridge(context->func.parent);
		context->bridge = NULL;
		acpiphp_put_context(context);
	}

	put_device(&bridge->pci_bus->dev);
	pci_dev_put(bridge->pci_dev);
	kfree(bridge);

	mutex_unlock(&acpiphp_context_lock);
}

/*
 * the _DCK method can do funny things... and sometimes not
 * hah-hah funny.
 *
 * TBD - figure out a way to only call fixups for
 * systems that require them.
 */
static void post_dock_fixups(acpi_handle not_used, u32 event, void *data)
{
	struct acpiphp_context *context = data;
	struct pci_bus *bus = context->func.slot->bus;
	u32 buses;

	if (!bus->self)
		return;

	/* fixup bad _DCK function that rewrites
	 * secondary bridge on slot
	 */
	pci_read_config_dword(bus->self,
			PCI_PRIMARY_BUS,
			&buses);

	if (((buses >> 8) & 0xff) != bus->busn_res.start) {
		buses = (buses & 0xff000000)
			| ((unsigned int)(bus->primary)     <<  0)
			| ((unsigned int)(bus->busn_res.start)   <<  8)
			| ((unsigned int)(bus->busn_res.end) << 16);
		pci_write_config_dword(bus->self, PCI_PRIMARY_BUS, buses);
	}
}


static const struct acpi_dock_ops acpiphp_dock_ops = {
	.fixup = post_dock_fixups,
	.handler = hotplug_event,
};

/* Check whether the PCI device is managed by native PCIe hotplug driver */
static bool device_is_managed_by_native_pciehp(struct pci_dev *pdev)
{
	u32 reg32;
	acpi_handle tmp;
	struct acpi_pci_root *root;

	/* Check whether the PCIe port supports native PCIe hotplug */
	if (pcie_capability_read_dword(pdev, PCI_EXP_SLTCAP, &reg32))
		return false;
	if (!(reg32 & PCI_EXP_SLTCAP_HPC))
		return false;

	/*
	 * Check whether native PCIe hotplug has been enabled for
	 * this PCIe hierarchy.
	 */
	tmp = acpi_find_root_bridge_handle(pdev);
	if (!tmp)
		return false;
	root = acpi_pci_find_root(tmp);
	if (!root)
		return false;
	if (!(root->osc_control_set & OSC_PCI_EXPRESS_NATIVE_HP_CONTROL))
		return false;

	return true;
}

static void acpiphp_dock_init(void *data)
{
	struct acpiphp_context *context = data;

	get_bridge(context->func.parent);
}

static void acpiphp_dock_release(void *data)
{
	struct acpiphp_context *context = data;

	put_bridge(context->func.parent);
}

/* callback routine to register each ACPI PCI slot object */
static acpi_status register_slot(acpi_handle handle, u32 lvl, void *data,
				 void **rv)
{
	struct acpiphp_bridge *bridge = data;
	struct acpiphp_context *context;
	struct acpiphp_slot *slot;
	struct acpiphp_func *newfunc;
	acpi_status status = AE_OK;
	unsigned long long adr;
	int device, function;
	struct pci_bus *pbus = bridge->pci_bus;
	struct pci_dev *pdev = bridge->pci_dev;
	u32 val;

	if (pdev && device_is_managed_by_native_pciehp(pdev))
		return AE_OK;

	status = acpi_evaluate_integer(handle, "_ADR", NULL, &adr);
	if (ACPI_FAILURE(status)) {
<<<<<<< HEAD
		acpi_handle_warn(handle, "can't evaluate _ADR (%#x)\n", status);
=======
		if (status != AE_NOT_FOUND)
			acpi_handle_warn(handle,
				"can't evaluate _ADR (%#x)\n", status);
>>>>>>> d8ec26d7
		return AE_OK;
	}

	device = (adr >> 16) & 0xffff;
	function = adr & 0xffff;

	mutex_lock(&acpiphp_context_lock);
	context = acpiphp_init_context(handle);
	if (!context) {
		mutex_unlock(&acpiphp_context_lock);
		acpi_handle_err(handle, "No hotplug context\n");
		return AE_NOT_EXIST;
	}
	newfunc = &context->func;
	newfunc->function = function;
	newfunc->parent = bridge;
	mutex_unlock(&acpiphp_context_lock);

	if (acpi_has_method(handle, "_EJ0"))
		newfunc->flags = FUNC_HAS_EJ0;

	if (acpi_has_method(handle, "_STA"))
		newfunc->flags |= FUNC_HAS_STA;

	if (acpi_has_method(handle, "_DCK"))
		newfunc->flags |= FUNC_HAS_DCK;

	/* search for objects that share the same slot */
	list_for_each_entry(slot, &bridge->slots, node)
		if (slot->device == device)
			goto slot_found;

	slot = kzalloc(sizeof(struct acpiphp_slot), GFP_KERNEL);
	if (!slot) {
		status = AE_NO_MEMORY;
		goto err;
	}
<<<<<<< HEAD

	slot->bus = bridge->pci_bus;
	slot->device = device;
	INIT_LIST_HEAD(&slot->funcs);
	mutex_init(&slot->crit_sect);

	list_add_tail(&slot->node, &bridge->slots);

	/* Register slots for ejectable funtions only. */
=======

	slot->bus = bridge->pci_bus;
	slot->device = device;
	INIT_LIST_HEAD(&slot->funcs);
	mutex_init(&slot->crit_sect);

	list_add_tail(&slot->node, &bridge->slots);

	/* Register slots for ejectable functions only. */
>>>>>>> d8ec26d7
	if (acpi_pci_check_ejectable(pbus, handle)  || is_dock_device(handle)) {
		unsigned long long sun;
		int retval;

		bridge->nr_slots++;
		status = acpi_evaluate_integer(handle, "_SUN", NULL, &sun);
		if (ACPI_FAILURE(status))
			sun = bridge->nr_slots;
<<<<<<< HEAD

		dbg("found ACPI PCI Hotplug slot %llu at PCI %04x:%02x:%02x\n",
		    sun, pci_domain_nr(pbus), pbus->number, device);

=======

		pr_debug("found ACPI PCI Hotplug slot %llu at PCI %04x:%02x:%02x\n",
		    sun, pci_domain_nr(pbus), pbus->number, device);

>>>>>>> d8ec26d7
		retval = acpiphp_register_hotplug_slot(slot, sun);
		if (retval) {
			slot->slot = NULL;
			bridge->nr_slots--;
			if (retval == -EBUSY)
<<<<<<< HEAD
				warn("Slot %llu already registered by another "
=======
				pr_warn("Slot %llu already registered by another "
>>>>>>> d8ec26d7
					"hotplug driver\n", sun);
			else
				pr_warn("acpiphp_register_hotplug_slot failed "
					"(err code = 0x%x)\n", retval);
		}
		/* Even if the slot registration fails, we can still use it. */
	}

 slot_found:
	newfunc->slot = slot;
	list_add_tail(&newfunc->sibling, &slot->funcs);

	if (pci_bus_read_dev_vendor_id(pbus, PCI_DEVFN(device, function),
				       &val, 60*1000))
		slot->flags |= SLOT_ENABLED;

	if (is_dock_device(handle)) {
		/* we don't want to call this device's _EJ0
		 * because we want the dock notify handler
		 * to call it after it calls _DCK
		 */
		newfunc->flags &= ~FUNC_HAS_EJ0;
		if (register_hotplug_dock_device(handle,
			&acpiphp_dock_ops, context,
			acpiphp_dock_init, acpiphp_dock_release))
<<<<<<< HEAD
			dbg("failed to register dock device\n");
=======
			pr_debug("failed to register dock device\n");
>>>>>>> d8ec26d7
	}

	/* install notify handler */
	if (!(newfunc->flags & FUNC_HAS_DCK)) {
		status = acpi_install_notify_handler(handle, ACPI_SYSTEM_NOTIFY,
						     handle_hotplug_event,
						     context);
		if (ACPI_FAILURE(status))
			acpi_handle_err(handle,
					"failed to install notify handler\n");
	}

	return AE_OK;

 err:
	mutex_lock(&acpiphp_context_lock);
	acpiphp_put_context(context);
	mutex_unlock(&acpiphp_context_lock);
	return status;
}

static struct acpiphp_bridge *acpiphp_handle_to_bridge(acpi_handle handle)
{
	struct acpiphp_context *context;
	struct acpiphp_bridge *bridge = NULL;

	mutex_lock(&acpiphp_context_lock);
	context = acpiphp_get_context(handle);
	if (context) {
		bridge = context->bridge;
		if (bridge)
			get_bridge(bridge);

		acpiphp_put_context(context);
	}
	mutex_unlock(&acpiphp_context_lock);
	return bridge;
}

static void cleanup_bridge(struct acpiphp_bridge *bridge)
{
	struct acpiphp_slot *slot;
	struct acpiphp_func *func;
	acpi_status status;

	list_for_each_entry(slot, &bridge->slots, node) {
		list_for_each_entry(func, &slot->funcs, sibling) {
			acpi_handle handle = func_to_handle(func);

			if (is_dock_device(handle))
				unregister_hotplug_dock_device(handle);

			if (!(func->flags & FUNC_HAS_DCK)) {
				status = acpi_remove_notify_handler(handle,
							ACPI_SYSTEM_NOTIFY,
							handle_hotplug_event);
				if (ACPI_FAILURE(status))
					pr_err("failed to remove notify handler\n");
			}
		}
		if (slot->slot)
			acpiphp_unregister_hotplug_slot(slot);
	}

	mutex_lock(&bridge_mutex);
	list_del(&bridge->list);
	mutex_unlock(&bridge_mutex);
}

/**
 * acpiphp_max_busnr - return the highest reserved bus number under the given bus.
 * @bus: bus to start search with
 */
static unsigned char acpiphp_max_busnr(struct pci_bus *bus)
{
	struct list_head *tmp;
	unsigned char max, n;

	/*
	 * pci_bus_max_busnr will return the highest
	 * reserved busnr for all these children.
	 * that is equivalent to the bus->subordinate
	 * value.  We don't want to use the parent's
	 * bus->subordinate value because it could have
	 * padding in it.
	 */
	max = bus->busn_res.start;

	list_for_each(tmp, &bus->children) {
		n = pci_bus_max_busnr(pci_bus_b(tmp));
		if (n > max)
			max = n;
	}
	return max;
}

/**
 * acpiphp_bus_trim - Trim device objects in an ACPI namespace subtree.
 * @handle: ACPI device object handle to start from.
 */
static void acpiphp_bus_trim(acpi_handle handle)
{
	struct acpi_device *adev = NULL;

	acpi_bus_get_device(handle, &adev);
	if (adev)
		acpi_bus_trim(adev);
}

/**
 * acpiphp_bus_add - Scan ACPI namespace subtree.
 * @handle: ACPI object handle to start the scan from.
 */
static void acpiphp_bus_add(acpi_handle handle)
{
	struct acpi_device *adev = NULL;

	acpi_bus_scan(handle);
	acpi_bus_get_device(handle, &adev);
	if (adev)
		acpi_device_set_power(adev, ACPI_STATE_D0);
}

static void acpiphp_set_acpi_region(struct acpiphp_slot *slot)
{
	struct acpiphp_func *func;
	union acpi_object params[2];
	struct acpi_object_list arg_list;

	list_for_each_entry(func, &slot->funcs, sibling) {
		arg_list.count = 2;
		arg_list.pointer = params;
		params[0].type = ACPI_TYPE_INTEGER;
		params[0].integer.value = ACPI_ADR_SPACE_PCI_CONFIG;
		params[1].type = ACPI_TYPE_INTEGER;
		params[1].integer.value = 1;
		/* _REG is optional, we don't care about if there is failure */
		acpi_evaluate_object(func_to_handle(func), "_REG", &arg_list,
				     NULL);
	}
}

static void check_hotplug_bridge(struct acpiphp_slot *slot, struct pci_dev *dev)
{
	struct acpiphp_func *func;

	/* quirk, or pcie could set it already */
	if (dev->is_hotplug_bridge)
		return;

	list_for_each_entry(func, &slot->funcs, sibling) {
		if (PCI_FUNC(dev->devfn) == func->function) {
			dev->is_hotplug_bridge = 1;
			break;
		}
	}
}

static int acpiphp_rescan_slot(struct acpiphp_slot *slot)
{
	struct acpiphp_func *func;

	list_for_each_entry(func, &slot->funcs, sibling)
		acpiphp_bus_add(func_to_handle(func));

	return pci_scan_slot(slot->bus, PCI_DEVFN(slot->device, 0));
}

/**
 * enable_slot - enable, configure a slot
 * @slot: slot to be enabled
 *
 * This function should be called per *physical slot*,
 * not per each slot object in ACPI namespace.
 */
static void __ref enable_slot(struct acpiphp_slot *slot)
{
	struct pci_dev *dev;
	struct pci_bus *bus = slot->bus;
	struct acpiphp_func *func;
	int max, pass;
	LIST_HEAD(add_list);

	acpiphp_rescan_slot(slot);
	max = acpiphp_max_busnr(bus);
	for (pass = 0; pass < 2; pass++) {
		list_for_each_entry(dev, &bus->devices, bus_list) {
			if (PCI_SLOT(dev->devfn) != slot->device)
				continue;

			if (dev->hdr_type == PCI_HEADER_TYPE_BRIDGE ||
			    dev->hdr_type == PCI_HEADER_TYPE_CARDBUS) {
				max = pci_scan_bridge(bus, dev, max, pass);
				if (pass && dev->subordinate) {
					check_hotplug_bridge(slot, dev);
					pcibios_resource_survey_bus(dev->subordinate);
					__pci_bus_size_bridges(dev->subordinate,
							       &add_list);
				}
			}
		}
	}
	__pci_bus_assign_resources(bus, &add_list, NULL);

	acpiphp_sanitize_bus(bus);
	acpiphp_set_hpp_values(bus);
	acpiphp_set_acpi_region(slot);

	list_for_each_entry(dev, &bus->devices, bus_list) {
		/* Assume that newly added devices are powered on already. */
		if (!dev->is_added)
			dev->current_state = PCI_D0;
	}

	pci_bus_add_devices(bus);

	slot->flags |= SLOT_ENABLED;
	list_for_each_entry(func, &slot->funcs, sibling) {
		dev = pci_get_slot(bus, PCI_DEVFN(slot->device,
						  func->function));
		if (!dev) {
			/* Do not set SLOT_ENABLED flag if some funcs
			   are not added. */
			slot->flags &= (~SLOT_ENABLED);
			continue;
		}
	}
}

/* return first device in slot, acquiring a reference on it */
static struct pci_dev *dev_in_slot(struct acpiphp_slot *slot)
{
	struct pci_bus *bus = slot->bus;
	struct pci_dev *dev;
	struct pci_dev *ret = NULL;

	down_read(&pci_bus_sem);
	list_for_each_entry(dev, &bus->devices, bus_list)
		if (PCI_SLOT(dev->devfn) == slot->device) {
			ret = pci_dev_get(dev);
			break;
		}
	up_read(&pci_bus_sem);

	return ret;
}

/**
 * disable_slot - disable a slot
 * @slot: ACPI PHP slot
 */
static void disable_slot(struct acpiphp_slot *slot)
{
	struct acpiphp_func *func;
	struct pci_dev *pdev;

	/*
	 * enable_slot() enumerates all functions in this device via
	 * pci_scan_slot(), whether they have associated ACPI hotplug
	 * methods (_EJ0, etc.) or not.  Therefore, we remove all functions
	 * here.
	 */
	while ((pdev = dev_in_slot(slot))) {
		pci_stop_and_remove_bus_device(pdev);
		pci_dev_put(pdev);
	}

	list_for_each_entry(func, &slot->funcs, sibling)
		acpiphp_bus_trim(func_to_handle(func));

	slot->flags &= (~SLOT_ENABLED);
<<<<<<< HEAD
=======
}

static bool acpiphp_no_hotplug(acpi_handle handle)
{
	struct acpi_device *adev = NULL;

	acpi_bus_get_device(handle, &adev);
	return adev && adev->flags.no_hotplug;
>>>>>>> d8ec26d7
}

static bool slot_no_hotplug(struct acpiphp_slot *slot)
{
	struct acpiphp_func *func;

	list_for_each_entry(func, &slot->funcs, sibling)
		if (acpiphp_no_hotplug(func_to_handle(func)))
			return true;

	return false;
}

/**
 * get_slot_status - get ACPI slot status
 * @slot: ACPI PHP slot
 *
 * If a slot has _STA for each function and if any one of them
 * returned non-zero status, return it.
 *
 * If a slot doesn't have _STA and if any one of its functions'
 * configuration space is configured, return 0x0f as a _STA.
 *
 * Otherwise return 0.
 */
static unsigned int get_slot_status(struct acpiphp_slot *slot)
{
	unsigned long long sta = 0;
	struct acpiphp_func *func;

	list_for_each_entry(func, &slot->funcs, sibling) {
		if (func->flags & FUNC_HAS_STA) {
			acpi_status status;

			status = acpi_evaluate_integer(func_to_handle(func),
						       "_STA", NULL, &sta);
			if (ACPI_SUCCESS(status) && sta)
				break;
		} else {
			u32 dvid;

			pci_bus_read_config_dword(slot->bus,
						  PCI_DEVFN(slot->device,
							    func->function),
						  PCI_VENDOR_ID, &dvid);
			if (dvid != 0xffffffff) {
				sta = ACPI_STA_ALL;
				break;
			}
		}
	}

	return (unsigned int)sta;
}

/**
 * trim_stale_devices - remove PCI devices that are not responding.
 * @dev: PCI device to start walking the hierarchy from.
 */
static void trim_stale_devices(struct pci_dev *dev)
{
	acpi_handle handle = ACPI_HANDLE(&dev->dev);
	struct pci_bus *bus = dev->subordinate;
	bool alive = false;

	if (handle) {
		acpi_status status;
		unsigned long long sta;

		status = acpi_evaluate_integer(handle, "_STA", NULL, &sta);
<<<<<<< HEAD
		alive = ACPI_SUCCESS(status) && sta == ACPI_STA_ALL;
=======
		alive = (ACPI_SUCCESS(status) && sta == ACPI_STA_ALL)
			|| acpiphp_no_hotplug(handle);
>>>>>>> d8ec26d7
	}
	if (!alive) {
		u32 v;

		/* Check if the device responds. */
		alive = pci_bus_read_dev_vendor_id(dev->bus, dev->devfn, &v, 0);
	}
	if (!alive) {
		pci_stop_and_remove_bus_device(dev);
		if (handle)
			acpiphp_bus_trim(handle);
	} else if (bus) {
		struct pci_dev *child, *tmp;

		/* The device is a bridge. so check the bus below it. */
		pm_runtime_get_sync(&dev->dev);
		list_for_each_entry_safe(child, tmp, &bus->devices, bus_list)
			trim_stale_devices(child);

		pm_runtime_put(&dev->dev);
	}
}

/**
 * acpiphp_check_bridge - re-enumerate devices
 * @bridge: where to begin re-enumeration
 *
 * Iterate over all slots under this bridge and make sure that if a
 * card is present they are enabled, and if not they are disabled.
 */
static void acpiphp_check_bridge(struct acpiphp_bridge *bridge)
{
	struct acpiphp_slot *slot;

	list_for_each_entry(slot, &bridge->slots, node) {
		struct pci_bus *bus = slot->bus;
		struct pci_dev *dev, *tmp;

		mutex_lock(&slot->crit_sect);
<<<<<<< HEAD
		/* wake up all functions */
		if (get_slot_status(slot) == ACPI_STA_ALL) {
=======
		if (slot_no_hotplug(slot)) {
			; /* do nothing */
		} else if (get_slot_status(slot) == ACPI_STA_ALL) {
>>>>>>> d8ec26d7
			/* remove stale devices if any */
			list_for_each_entry_safe(dev, tmp, &bus->devices,
						 bus_list)
				if (PCI_SLOT(dev->devfn) == slot->device)
					trim_stale_devices(dev);

			/* configure all functions */
			enable_slot(slot);
		} else {
			disable_slot(slot);
		}
		mutex_unlock(&slot->crit_sect);
	}
}

static void acpiphp_set_hpp_values(struct pci_bus *bus)
{
	struct pci_dev *dev;

	list_for_each_entry(dev, &bus->devices, bus_list)
		pci_configure_slot(dev);
}

/*
 * Remove devices for which we could not assign resources, call
 * arch specific code to fix-up the bus
 */
static void acpiphp_sanitize_bus(struct pci_bus *bus)
{
	struct pci_dev *dev, *tmp;
	int i;
	unsigned long type_mask = IORESOURCE_IO | IORESOURCE_MEM;

	list_for_each_entry_safe(dev, tmp, &bus->devices, bus_list) {
		for (i=0; i<PCI_BRIDGE_RESOURCES; i++) {
			struct resource *res = &dev->resource[i];
			if ((res->flags & type_mask) && !res->start &&
					res->end) {
				/* Could not assign a required resources
				 * for this device, remove it */
				pci_stop_and_remove_bus_device(dev);
				break;
			}
		}
	}
}

/*
 * ACPI event handlers
 */

void acpiphp_check_host_bridge(acpi_handle handle)
{
	struct acpiphp_bridge *bridge;

	bridge = acpiphp_handle_to_bridge(handle);
	if (bridge) {
		acpiphp_check_bridge(bridge);
		put_bridge(bridge);
	}
}

static void hotplug_event(acpi_handle handle, u32 type, void *data)
{
	struct acpiphp_context *context = data;
	struct acpiphp_func *func = &context->func;
	struct acpiphp_bridge *bridge;
	char objname[64];
	struct acpi_buffer buffer = { .length = sizeof(objname),
				      .pointer = objname };

	mutex_lock(&acpiphp_context_lock);
	bridge = context->bridge;
	if (bridge)
		get_bridge(bridge);

	mutex_unlock(&acpiphp_context_lock);

	acpi_get_name(handle, ACPI_FULL_PATHNAME, &buffer);

	switch (type) {
	case ACPI_NOTIFY_BUS_CHECK:
		/* bus re-enumerate */
<<<<<<< HEAD
		dbg("%s: Bus check notify on %s\n", __func__, objname);
		dbg("%s: re-enumerating slots under %s\n", __func__, objname);
=======
		pr_debug("%s: Bus check notify on %s\n", __func__, objname);
		pr_debug("%s: re-enumerating slots under %s\n",
			 __func__, objname);
>>>>>>> d8ec26d7
		if (bridge) {
			acpiphp_check_bridge(bridge);
		} else {
			struct acpiphp_slot *slot = func->slot;

			mutex_lock(&slot->crit_sect);
			enable_slot(slot);
			mutex_unlock(&slot->crit_sect);
		}
		break;

	case ACPI_NOTIFY_DEVICE_CHECK:
		/* device check */
<<<<<<< HEAD
		dbg("%s: Device check notify on %s\n", __func__, objname);
=======
		pr_debug("%s: Device check notify on %s\n", __func__, objname);
>>>>>>> d8ec26d7
		if (bridge) {
			acpiphp_check_bridge(bridge);
		} else {
			struct acpiphp_slot *slot = func->slot;
			int ret;

			/*
			 * Check if anything has changed in the slot and rescan
			 * from the parent if that's the case.
			 */
			mutex_lock(&slot->crit_sect);
			ret = acpiphp_rescan_slot(slot);
			mutex_unlock(&slot->crit_sect);
			if (ret)
				acpiphp_check_bridge(func->parent);
		}
		break;

	case ACPI_NOTIFY_EJECT_REQUEST:
		/* request device eject */
<<<<<<< HEAD
		dbg("%s: Device eject notify on %s\n", __func__, objname);
=======
		pr_debug("%s: Device eject notify on %s\n", __func__, objname);
>>>>>>> d8ec26d7
		acpiphp_disable_and_eject_slot(func->slot);
		break;
	}

	if (bridge)
		put_bridge(bridge);
}

<<<<<<< HEAD
static void hotplug_event_work(struct work_struct *work)
{
	struct acpiphp_context *context;
	struct acpi_hp_work *hp_work;

	hp_work = container_of(work, struct acpi_hp_work, work);
	context = hp_work->context;
	acpi_scan_lock_acquire();

	hotplug_event(hp_work->handle, hp_work->type, context);

	acpi_scan_lock_release();
	acpi_evaluate_hotplug_ost(hp_work->handle, hp_work->type,
				  ACPI_OST_SC_SUCCESS, NULL);
	kfree(hp_work); /* allocated in handle_hotplug_event() */
=======
static void hotplug_event_work(void *data, u32 type)
{
	struct acpiphp_context *context = data;
	acpi_handle handle = context->handle;

	acpi_scan_lock_acquire();

	hotplug_event(handle, type, context);

	acpi_scan_lock_release();
	acpi_evaluate_hotplug_ost(handle, type, ACPI_OST_SC_SUCCESS, NULL);
>>>>>>> d8ec26d7
	put_bridge(context->func.parent);
}

/**
 * handle_hotplug_event - handle ACPI hotplug event
 * @handle: Notify()'ed acpi_handle
 * @type: Notify code
 * @data: pointer to acpiphp_context structure
 *
 * Handles ACPI event notification on slots.
 */
static void handle_hotplug_event(acpi_handle handle, u32 type, void *data)
{
	struct acpiphp_context *context;
	u32 ost_code = ACPI_OST_SC_SUCCESS;

	switch (type) {
	case ACPI_NOTIFY_BUS_CHECK:
	case ACPI_NOTIFY_DEVICE_CHECK:
		break;
	case ACPI_NOTIFY_EJECT_REQUEST:
		ost_code = ACPI_OST_SC_EJECT_IN_PROGRESS;
		acpi_evaluate_hotplug_ost(handle, type, ost_code, NULL);
		break;

	case ACPI_NOTIFY_DEVICE_WAKE:
		return;

	case ACPI_NOTIFY_FREQUENCY_MISMATCH:
		acpi_handle_err(handle, "Device cannot be configured due "
				"to a frequency mismatch\n");
		goto out;

	case ACPI_NOTIFY_BUS_MODE_MISMATCH:
		acpi_handle_err(handle, "Device cannot be configured due "
				"to a bus mode mismatch\n");
		goto out;

	case ACPI_NOTIFY_POWER_FAULT:
		acpi_handle_err(handle, "Device has suffered a power fault\n");
		goto out;

	default:
		acpi_handle_warn(handle, "Unsupported event type 0x%x\n", type);
		ost_code = ACPI_OST_SC_UNRECOGNIZED_NOTIFY;
		goto out;
	}

	mutex_lock(&acpiphp_context_lock);
	context = acpiphp_get_context(handle);
<<<<<<< HEAD
	if (context) {
		get_bridge(context->func.parent);
		acpiphp_put_context(context);
		alloc_acpi_hp_work(handle, type, context, hotplug_event_work);
=======
	if (context && !WARN_ON(context->handle != handle)) {
		get_bridge(context->func.parent);
		acpiphp_put_context(context);
		acpi_hotplug_execute(hotplug_event_work, context, type);
>>>>>>> d8ec26d7
		mutex_unlock(&acpiphp_context_lock);
		return;
	}
	mutex_unlock(&acpiphp_context_lock);
	ost_code = ACPI_OST_SC_NON_SPECIFIC_FAILURE;

 out:
	acpi_evaluate_hotplug_ost(handle, type, ost_code, NULL);
}

/*
 * Create hotplug slots for the PCI bus.
 * It should always return 0 to avoid skipping following notifiers.
 */
void acpiphp_enumerate_slots(struct pci_bus *bus)
{
	struct acpiphp_bridge *bridge;
	acpi_handle handle;
	acpi_status status;

	if (acpiphp_disabled)
		return;

	handle = ACPI_HANDLE(bus->bridge);
	if (!handle)
		return;

	bridge = kzalloc(sizeof(struct acpiphp_bridge), GFP_KERNEL);
	if (!bridge) {
		acpi_handle_err(handle, "No memory for bridge object\n");
		return;
	}

	INIT_LIST_HEAD(&bridge->slots);
	kref_init(&bridge->ref);
	bridge->pci_dev = pci_dev_get(bus->self);
	bridge->pci_bus = bus;

	/*
	 * Grab a ref to the subordinate PCI bus in case the bus is
	 * removed via PCI core logical hotplug. The ref pins the bus
	 * (which we access during module unload).
	 */
	get_device(&bus->dev);

	if (!pci_is_root_bus(bridge->pci_bus)) {
		struct acpiphp_context *context;

		/*
		 * This bridge should have been registered as a hotplug function
		 * under its parent, so the context should be there, unless the
		 * parent is going to be handled by pciehp, in which case this
		 * bridge is not interesting to us either.
		 */
		mutex_lock(&acpiphp_context_lock);
		context = acpiphp_get_context(handle);
		if (!context) {
			mutex_unlock(&acpiphp_context_lock);
			put_device(&bus->dev);
			pci_dev_put(bridge->pci_dev);
			kfree(bridge);
			return;
		}
		bridge->context = context;
		context->bridge = bridge;
		/* Get a reference to the parent bridge. */
		get_bridge(context->func.parent);
		mutex_unlock(&acpiphp_context_lock);
	}

	/* must be added to the list prior to calling register_slot */
	mutex_lock(&bridge_mutex);
	list_add(&bridge->list, &bridge_list);
	mutex_unlock(&bridge_mutex);

	/* register all slot objects under this bridge */
	status = acpi_walk_namespace(ACPI_TYPE_DEVICE, handle, 1,
				     register_slot, NULL, bridge, NULL);
	if (ACPI_FAILURE(status)) {
		acpi_handle_err(handle, "failed to register slots\n");
		cleanup_bridge(bridge);
		put_bridge(bridge);
	}
}

/* Destroy hotplug slots associated with the PCI bus */
void acpiphp_remove_slots(struct pci_bus *bus)
{
	struct acpiphp_bridge *bridge;

	if (acpiphp_disabled)
		return;

	mutex_lock(&bridge_mutex);
	list_for_each_entry(bridge, &bridge_list, list)
		if (bridge->pci_bus == bus) {
			mutex_unlock(&bridge_mutex);
			cleanup_bridge(bridge);
			put_bridge(bridge);
			return;
		}

	mutex_unlock(&bridge_mutex);
}

/**
 * acpiphp_enable_slot - power on slot
 * @slot: ACPI PHP slot
 */
int acpiphp_enable_slot(struct acpiphp_slot *slot)
{
	mutex_lock(&slot->crit_sect);
	/* configure all functions */
	if (!(slot->flags & SLOT_ENABLED))
		enable_slot(slot);

	mutex_unlock(&slot->crit_sect);
	return 0;
}

/**
 * acpiphp_disable_and_eject_slot - power off and eject slot
 * @slot: ACPI PHP slot
 */
int acpiphp_disable_and_eject_slot(struct acpiphp_slot *slot)
{
	struct acpiphp_func *func;
	int retval = 0;

	mutex_lock(&slot->crit_sect);

	/* unconfigure all functions */
	disable_slot(slot);

	list_for_each_entry(func, &slot->funcs, sibling)
		if (func->flags & FUNC_HAS_EJ0) {
			acpi_handle handle = func_to_handle(func);

			if (ACPI_FAILURE(acpi_evaluate_ej0(handle)))
				acpi_handle_err(handle, "_EJ0 failed\n");

			break;
		}

	mutex_unlock(&slot->crit_sect);
	return retval;
}


/*
 * slot enabled:  1
 * slot disabled: 0
 */
u8 acpiphp_get_power_status(struct acpiphp_slot *slot)
{
	return (slot->flags & SLOT_ENABLED);
}


/*
 * latch   open:  1
 * latch closed:  0
 */
u8 acpiphp_get_latch_status(struct acpiphp_slot *slot)
{
	return !(get_slot_status(slot) & ACPI_STA_DEVICE_UI);
}


/*
 * adapter presence : 1
 *          absence : 0
 */
u8 acpiphp_get_adapter_status(struct acpiphp_slot *slot)
{
	return !!get_slot_status(slot);
}<|MERGE_RESOLUTION|>--- conflicted
+++ resolved
@@ -60,11 +60,6 @@
 static DEFINE_MUTEX(bridge_mutex);
 static DEFINE_MUTEX(acpiphp_context_lock);
 
-<<<<<<< HEAD
-#define MY_NAME "acpiphp_glue"
-
-=======
->>>>>>> d8ec26d7
 static void handle_hotplug_event(acpi_handle handle, u32 type, void *data);
 static void acpiphp_sanitize_bus(struct pci_bus *bus);
 static void acpiphp_set_hpp_values(struct pci_bus *bus);
@@ -284,13 +279,9 @@
 
 	status = acpi_evaluate_integer(handle, "_ADR", NULL, &adr);
 	if (ACPI_FAILURE(status)) {
-<<<<<<< HEAD
-		acpi_handle_warn(handle, "can't evaluate _ADR (%#x)\n", status);
-=======
 		if (status != AE_NOT_FOUND)
 			acpi_handle_warn(handle,
 				"can't evaluate _ADR (%#x)\n", status);
->>>>>>> d8ec26d7
 		return AE_OK;
 	}
 
@@ -328,7 +319,6 @@
 		status = AE_NO_MEMORY;
 		goto err;
 	}
-<<<<<<< HEAD
 
 	slot->bus = bridge->pci_bus;
 	slot->device = device;
@@ -337,18 +327,7 @@
 
 	list_add_tail(&slot->node, &bridge->slots);
 
-	/* Register slots for ejectable funtions only. */
-=======
-
-	slot->bus = bridge->pci_bus;
-	slot->device = device;
-	INIT_LIST_HEAD(&slot->funcs);
-	mutex_init(&slot->crit_sect);
-
-	list_add_tail(&slot->node, &bridge->slots);
-
 	/* Register slots for ejectable functions only. */
->>>>>>> d8ec26d7
 	if (acpi_pci_check_ejectable(pbus, handle)  || is_dock_device(handle)) {
 		unsigned long long sun;
 		int retval;
@@ -357,27 +336,16 @@
 		status = acpi_evaluate_integer(handle, "_SUN", NULL, &sun);
 		if (ACPI_FAILURE(status))
 			sun = bridge->nr_slots;
-<<<<<<< HEAD
-
-		dbg("found ACPI PCI Hotplug slot %llu at PCI %04x:%02x:%02x\n",
-		    sun, pci_domain_nr(pbus), pbus->number, device);
-
-=======
 
 		pr_debug("found ACPI PCI Hotplug slot %llu at PCI %04x:%02x:%02x\n",
 		    sun, pci_domain_nr(pbus), pbus->number, device);
 
->>>>>>> d8ec26d7
 		retval = acpiphp_register_hotplug_slot(slot, sun);
 		if (retval) {
 			slot->slot = NULL;
 			bridge->nr_slots--;
 			if (retval == -EBUSY)
-<<<<<<< HEAD
-				warn("Slot %llu already registered by another "
-=======
 				pr_warn("Slot %llu already registered by another "
->>>>>>> d8ec26d7
 					"hotplug driver\n", sun);
 			else
 				pr_warn("acpiphp_register_hotplug_slot failed "
@@ -403,11 +371,7 @@
 		if (register_hotplug_dock_device(handle,
 			&acpiphp_dock_ops, context,
 			acpiphp_dock_init, acpiphp_dock_release))
-<<<<<<< HEAD
-			dbg("failed to register dock device\n");
-=======
 			pr_debug("failed to register dock device\n");
->>>>>>> d8ec26d7
 	}
 
 	/* install notify handler */
@@ -679,8 +643,6 @@
 		acpiphp_bus_trim(func_to_handle(func));
 
 	slot->flags &= (~SLOT_ENABLED);
-<<<<<<< HEAD
-=======
 }
 
 static bool acpiphp_no_hotplug(acpi_handle handle)
@@ -689,7 +651,6 @@
 
 	acpi_bus_get_device(handle, &adev);
 	return adev && adev->flags.no_hotplug;
->>>>>>> d8ec26d7
 }
 
 static bool slot_no_hotplug(struct acpiphp_slot *slot)
@@ -760,12 +721,8 @@
 		unsigned long long sta;
 
 		status = acpi_evaluate_integer(handle, "_STA", NULL, &sta);
-<<<<<<< HEAD
-		alive = ACPI_SUCCESS(status) && sta == ACPI_STA_ALL;
-=======
 		alive = (ACPI_SUCCESS(status) && sta == ACPI_STA_ALL)
 			|| acpiphp_no_hotplug(handle);
->>>>>>> d8ec26d7
 	}
 	if (!alive) {
 		u32 v;
@@ -805,14 +762,9 @@
 		struct pci_dev *dev, *tmp;
 
 		mutex_lock(&slot->crit_sect);
-<<<<<<< HEAD
-		/* wake up all functions */
-		if (get_slot_status(slot) == ACPI_STA_ALL) {
-=======
 		if (slot_no_hotplug(slot)) {
 			; /* do nothing */
 		} else if (get_slot_status(slot) == ACPI_STA_ALL) {
->>>>>>> d8ec26d7
 			/* remove stale devices if any */
 			list_for_each_entry_safe(dev, tmp, &bus->devices,
 						 bus_list)
@@ -896,14 +848,9 @@
 	switch (type) {
 	case ACPI_NOTIFY_BUS_CHECK:
 		/* bus re-enumerate */
-<<<<<<< HEAD
-		dbg("%s: Bus check notify on %s\n", __func__, objname);
-		dbg("%s: re-enumerating slots under %s\n", __func__, objname);
-=======
 		pr_debug("%s: Bus check notify on %s\n", __func__, objname);
 		pr_debug("%s: re-enumerating slots under %s\n",
 			 __func__, objname);
->>>>>>> d8ec26d7
 		if (bridge) {
 			acpiphp_check_bridge(bridge);
 		} else {
@@ -917,11 +864,7 @@
 
 	case ACPI_NOTIFY_DEVICE_CHECK:
 		/* device check */
-<<<<<<< HEAD
-		dbg("%s: Device check notify on %s\n", __func__, objname);
-=======
 		pr_debug("%s: Device check notify on %s\n", __func__, objname);
->>>>>>> d8ec26d7
 		if (bridge) {
 			acpiphp_check_bridge(bridge);
 		} else {
@@ -942,11 +885,7 @@
 
 	case ACPI_NOTIFY_EJECT_REQUEST:
 		/* request device eject */
-<<<<<<< HEAD
-		dbg("%s: Device eject notify on %s\n", __func__, objname);
-=======
 		pr_debug("%s: Device eject notify on %s\n", __func__, objname);
->>>>>>> d8ec26d7
 		acpiphp_disable_and_eject_slot(func->slot);
 		break;
 	}
@@ -955,23 +894,6 @@
 		put_bridge(bridge);
 }
 
-<<<<<<< HEAD
-static void hotplug_event_work(struct work_struct *work)
-{
-	struct acpiphp_context *context;
-	struct acpi_hp_work *hp_work;
-
-	hp_work = container_of(work, struct acpi_hp_work, work);
-	context = hp_work->context;
-	acpi_scan_lock_acquire();
-
-	hotplug_event(hp_work->handle, hp_work->type, context);
-
-	acpi_scan_lock_release();
-	acpi_evaluate_hotplug_ost(hp_work->handle, hp_work->type,
-				  ACPI_OST_SC_SUCCESS, NULL);
-	kfree(hp_work); /* allocated in handle_hotplug_event() */
-=======
 static void hotplug_event_work(void *data, u32 type)
 {
 	struct acpiphp_context *context = data;
@@ -983,7 +905,6 @@
 
 	acpi_scan_lock_release();
 	acpi_evaluate_hotplug_ost(handle, type, ACPI_OST_SC_SUCCESS, NULL);
->>>>>>> d8ec26d7
 	put_bridge(context->func.parent);
 }
 
@@ -1034,17 +955,10 @@
 
 	mutex_lock(&acpiphp_context_lock);
 	context = acpiphp_get_context(handle);
-<<<<<<< HEAD
-	if (context) {
-		get_bridge(context->func.parent);
-		acpiphp_put_context(context);
-		alloc_acpi_hp_work(handle, type, context, hotplug_event_work);
-=======
 	if (context && !WARN_ON(context->handle != handle)) {
 		get_bridge(context->func.parent);
 		acpiphp_put_context(context);
 		acpi_hotplug_execute(hotplug_event_work, context, type);
->>>>>>> d8ec26d7
 		mutex_unlock(&acpiphp_context_lock);
 		return;
 	}
