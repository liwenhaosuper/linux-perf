/*
 * Copyright (c) 2000-2006 Silicon Graphics, Inc.
 * All Rights Reserved.
 *
 * This program is free software; you can redistribute it and/or
 * modify it under the terms of the GNU General Public License as
 * published by the Free Software Foundation.
 *
 * This program is distributed in the hope that it would be useful,
 * but WITHOUT ANY WARRANTY; without even the implied warranty of
 * MERCHANTABILITY or FITNESS FOR A PARTICULAR PURPOSE.  See the
 * GNU General Public License for more details.
 *
 * You should have received a copy of the GNU General Public License
 * along with this program; if not, write the Free Software Foundation,
 * Inc.,  51 Franklin St, Fifth Floor, Boston, MA  02110-1301  USA
 */
#include "xfs.h"
#include "xfs_fs.h"
<<<<<<< HEAD
#include "xfs_format.h"
=======
#include "xfs_shared.h"
#include "xfs_format.h"
#include "xfs_log_format.h"
#include "xfs_trans_resv.h"
>>>>>>> d8ec26d7
#include "xfs_bit.h"
#include "xfs_inum.h"
#include "xfs_sb.h"
#include "xfs_ag.h"
#include "xfs_mount.h"
#include "xfs_da_format.h"
#include "xfs_inode.h"
#include "xfs_trans.h"
#include "xfs_log.h"
#include "xfs_log_priv.h"
#include "xfs_log_recover.h"
#include "xfs_inode_item.h"
#include "xfs_extfree_item.h"
#include "xfs_trans_priv.h"
#include "xfs_alloc.h"
#include "xfs_ialloc.h"
#include "xfs_quota.h"
#include "xfs_cksum.h"
#include "xfs_trace.h"
#include "xfs_icache.h"
#include "xfs_bmap_btree.h"
#include "xfs_dinode.h"
#include "xfs_error.h"
#include "xfs_dir2.h"

<<<<<<< HEAD
/* Need all the magic numbers and buffer ops structures from these headers */
#include "xfs_symlink.h"
#include "xfs_da_btree.h"
#include "xfs_dir2_format.h"
#include "xfs_dir2.h"
#include "xfs_attr_leaf.h"
#include "xfs_attr_remote.h"
=======
#define BLK_AVG(blk1, blk2)	((blk1+blk2) >> 1)
>>>>>>> d8ec26d7

#define BLK_AVG(blk1, blk2)	((blk1+blk2) >> 1)

STATIC int
xlog_find_zeroed(
	struct xlog	*,
	xfs_daddr_t	*);
STATIC int
xlog_clear_stale_blocks(
	struct xlog	*,
	xfs_lsn_t);
#if defined(DEBUG)
STATIC void
xlog_recover_check_summary(
	struct xlog *);
#else
#define	xlog_recover_check_summary(log)
#endif

/*
 * This structure is used during recovery to record the buf log items which
 * have been canceled and should not be replayed.
 */
struct xfs_buf_cancel {
	xfs_daddr_t		bc_blkno;
	uint			bc_len;
	int			bc_refcount;
	struct list_head	bc_list;
};

/*
 * Sector aligned buffer routines for buffer create/read/write/access
 */

/*
 * Verify the given count of basic blocks is valid number of blocks
 * to specify for an operation involving the given XFS log buffer.
 * Returns nonzero if the count is valid, 0 otherwise.
 */

static inline int
xlog_buf_bbcount_valid(
	struct xlog	*log,
	int		bbcount)
{
	return bbcount > 0 && bbcount <= log->l_logBBsize;
}

/*
 * Allocate a buffer to hold log data.  The buffer needs to be able
 * to map to a range of nbblks basic blocks at any valid (basic
 * block) offset within the log.
 */
STATIC xfs_buf_t *
xlog_get_bp(
	struct xlog	*log,
	int		nbblks)
{
	struct xfs_buf	*bp;

	if (!xlog_buf_bbcount_valid(log, nbblks)) {
		xfs_warn(log->l_mp, "Invalid block length (0x%x) for buffer",
			nbblks);
		XFS_ERROR_REPORT(__func__, XFS_ERRLEVEL_HIGH, log->l_mp);
		return NULL;
	}

	/*
	 * We do log I/O in units of log sectors (a power-of-2
	 * multiple of the basic block size), so we round up the
	 * requested size to accommodate the basic blocks required
	 * for complete log sectors.
	 *
	 * In addition, the buffer may be used for a non-sector-
	 * aligned block offset, in which case an I/O of the
	 * requested size could extend beyond the end of the
	 * buffer.  If the requested size is only 1 basic block it
	 * will never straddle a sector boundary, so this won't be
	 * an issue.  Nor will this be a problem if the log I/O is
	 * done in basic blocks (sector size 1).  But otherwise we
	 * extend the buffer by one extra log sector to ensure
	 * there's space to accommodate this possibility.
	 */
	if (nbblks > 1 && log->l_sectBBsize > 1)
		nbblks += log->l_sectBBsize;
	nbblks = round_up(nbblks, log->l_sectBBsize);

	bp = xfs_buf_get_uncached(log->l_mp->m_logdev_targp, nbblks, 0);
	if (bp)
		xfs_buf_unlock(bp);
	return bp;
}

STATIC void
xlog_put_bp(
	xfs_buf_t	*bp)
{
	xfs_buf_free(bp);
}

/*
 * Return the address of the start of the given block number's data
 * in a log buffer.  The buffer covers a log sector-aligned region.
 */
STATIC xfs_caddr_t
xlog_align(
	struct xlog	*log,
	xfs_daddr_t	blk_no,
	int		nbblks,
	struct xfs_buf	*bp)
{
	xfs_daddr_t	offset = blk_no & ((xfs_daddr_t)log->l_sectBBsize - 1);

	ASSERT(offset + nbblks <= bp->b_length);
	return bp->b_addr + BBTOB(offset);
}


/*
 * nbblks should be uint, but oh well.  Just want to catch that 32-bit length.
 */
STATIC int
xlog_bread_noalign(
	struct xlog	*log,
	xfs_daddr_t	blk_no,
	int		nbblks,
	struct xfs_buf	*bp)
{
	int		error;

	if (!xlog_buf_bbcount_valid(log, nbblks)) {
		xfs_warn(log->l_mp, "Invalid block length (0x%x) for buffer",
			nbblks);
		XFS_ERROR_REPORT(__func__, XFS_ERRLEVEL_HIGH, log->l_mp);
		return EFSCORRUPTED;
	}

	blk_no = round_down(blk_no, log->l_sectBBsize);
	nbblks = round_up(nbblks, log->l_sectBBsize);

	ASSERT(nbblks > 0);
	ASSERT(nbblks <= bp->b_length);

	XFS_BUF_SET_ADDR(bp, log->l_logBBstart + blk_no);
	XFS_BUF_READ(bp);
	bp->b_io_length = nbblks;
	bp->b_error = 0;

	if (XFS_FORCED_SHUTDOWN(log->l_mp))
		return XFS_ERROR(EIO);

	xfs_buf_iorequest(bp);
	error = xfs_buf_iowait(bp);
	if (error)
		xfs_buf_ioerror_alert(bp, __func__);
	return error;
}

STATIC int
xlog_bread(
	struct xlog	*log,
	xfs_daddr_t	blk_no,
	int		nbblks,
	struct xfs_buf	*bp,
	xfs_caddr_t	*offset)
{
	int		error;

	error = xlog_bread_noalign(log, blk_no, nbblks, bp);
	if (error)
		return error;

	*offset = xlog_align(log, blk_no, nbblks, bp);
	return 0;
}

/*
 * Read at an offset into the buffer. Returns with the buffer in it's original
 * state regardless of the result of the read.
 */
STATIC int
xlog_bread_offset(
	struct xlog	*log,
	xfs_daddr_t	blk_no,		/* block to read from */
	int		nbblks,		/* blocks to read */
	struct xfs_buf	*bp,
	xfs_caddr_t	offset)
{
	xfs_caddr_t	orig_offset = bp->b_addr;
	int		orig_len = BBTOB(bp->b_length);
	int		error, error2;

	error = xfs_buf_associate_memory(bp, offset, BBTOB(nbblks));
	if (error)
		return error;

	error = xlog_bread_noalign(log, blk_no, nbblks, bp);

	/* must reset buffer pointer even on error */
	error2 = xfs_buf_associate_memory(bp, orig_offset, orig_len);
	if (error)
		return error;
	return error2;
}

/*
 * Write out the buffer at the given block for the given number of blocks.
 * The buffer is kept locked across the write and is returned locked.
 * This can only be used for synchronous log writes.
 */
STATIC int
xlog_bwrite(
	struct xlog	*log,
	xfs_daddr_t	blk_no,
	int		nbblks,
	struct xfs_buf	*bp)
{
	int		error;

	if (!xlog_buf_bbcount_valid(log, nbblks)) {
		xfs_warn(log->l_mp, "Invalid block length (0x%x) for buffer",
			nbblks);
		XFS_ERROR_REPORT(__func__, XFS_ERRLEVEL_HIGH, log->l_mp);
		return EFSCORRUPTED;
	}

	blk_no = round_down(blk_no, log->l_sectBBsize);
	nbblks = round_up(nbblks, log->l_sectBBsize);

	ASSERT(nbblks > 0);
	ASSERT(nbblks <= bp->b_length);

	XFS_BUF_SET_ADDR(bp, log->l_logBBstart + blk_no);
	XFS_BUF_ZEROFLAGS(bp);
	xfs_buf_hold(bp);
	xfs_buf_lock(bp);
	bp->b_io_length = nbblks;
	bp->b_error = 0;

	error = xfs_bwrite(bp);
	if (error)
		xfs_buf_ioerror_alert(bp, __func__);
	xfs_buf_relse(bp);
	return error;
}

#ifdef DEBUG
/*
 * dump debug superblock and log record information
 */
STATIC void
xlog_header_check_dump(
	xfs_mount_t		*mp,
	xlog_rec_header_t	*head)
{
	xfs_debug(mp, "%s:  SB : uuid = %pU, fmt = %d",
		__func__, &mp->m_sb.sb_uuid, XLOG_FMT);
	xfs_debug(mp, "    log : uuid = %pU, fmt = %d",
		&head->h_fs_uuid, be32_to_cpu(head->h_fmt));
}
#else
#define xlog_header_check_dump(mp, head)
#endif

/*
 * check log record header for recovery
 */
STATIC int
xlog_header_check_recover(
	xfs_mount_t		*mp,
	xlog_rec_header_t	*head)
{
	ASSERT(head->h_magicno == cpu_to_be32(XLOG_HEADER_MAGIC_NUM));

	/*
	 * IRIX doesn't write the h_fmt field and leaves it zeroed
	 * (XLOG_FMT_UNKNOWN). This stops us from trying to recover
	 * a dirty log created in IRIX.
	 */
	if (unlikely(head->h_fmt != cpu_to_be32(XLOG_FMT))) {
		xfs_warn(mp,
	"dirty log written in incompatible format - can't recover");
		xlog_header_check_dump(mp, head);
		XFS_ERROR_REPORT("xlog_header_check_recover(1)",
				 XFS_ERRLEVEL_HIGH, mp);
		return XFS_ERROR(EFSCORRUPTED);
	} else if (unlikely(!uuid_equal(&mp->m_sb.sb_uuid, &head->h_fs_uuid))) {
		xfs_warn(mp,
	"dirty log entry has mismatched uuid - can't recover");
		xlog_header_check_dump(mp, head);
		XFS_ERROR_REPORT("xlog_header_check_recover(2)",
				 XFS_ERRLEVEL_HIGH, mp);
		return XFS_ERROR(EFSCORRUPTED);
	}
	return 0;
}

/*
 * read the head block of the log and check the header
 */
STATIC int
xlog_header_check_mount(
	xfs_mount_t		*mp,
	xlog_rec_header_t	*head)
{
	ASSERT(head->h_magicno == cpu_to_be32(XLOG_HEADER_MAGIC_NUM));

	if (uuid_is_nil(&head->h_fs_uuid)) {
		/*
		 * IRIX doesn't write the h_fs_uuid or h_fmt fields. If
		 * h_fs_uuid is nil, we assume this log was last mounted
		 * by IRIX and continue.
		 */
		xfs_warn(mp, "nil uuid in log - IRIX style log");
	} else if (unlikely(!uuid_equal(&mp->m_sb.sb_uuid, &head->h_fs_uuid))) {
		xfs_warn(mp, "log has mismatched uuid - can't recover");
		xlog_header_check_dump(mp, head);
		XFS_ERROR_REPORT("xlog_header_check_mount",
				 XFS_ERRLEVEL_HIGH, mp);
		return XFS_ERROR(EFSCORRUPTED);
	}
	return 0;
}

STATIC void
xlog_recover_iodone(
	struct xfs_buf	*bp)
{
	if (bp->b_error) {
		/*
		 * We're not going to bother about retrying
		 * this during recovery. One strike!
		 */
		xfs_buf_ioerror_alert(bp, __func__);
		xfs_force_shutdown(bp->b_target->bt_mount,
					SHUTDOWN_META_IO_ERROR);
	}
	bp->b_iodone = NULL;
	xfs_buf_ioend(bp, 0);
}

/*
 * This routine finds (to an approximation) the first block in the physical
 * log which contains the given cycle.  It uses a binary search algorithm.
 * Note that the algorithm can not be perfect because the disk will not
 * necessarily be perfect.
 */
STATIC int
xlog_find_cycle_start(
	struct xlog	*log,
	struct xfs_buf	*bp,
	xfs_daddr_t	first_blk,
	xfs_daddr_t	*last_blk,
	uint		cycle)
{
	xfs_caddr_t	offset;
	xfs_daddr_t	mid_blk;
	xfs_daddr_t	end_blk;
	uint		mid_cycle;
	int		error;

	end_blk = *last_blk;
	mid_blk = BLK_AVG(first_blk, end_blk);
	while (mid_blk != first_blk && mid_blk != end_blk) {
		error = xlog_bread(log, mid_blk, 1, bp, &offset);
		if (error)
			return error;
		mid_cycle = xlog_get_cycle(offset);
		if (mid_cycle == cycle)
			end_blk = mid_blk;   /* last_half_cycle == mid_cycle */
		else
			first_blk = mid_blk; /* first_half_cycle == mid_cycle */
		mid_blk = BLK_AVG(first_blk, end_blk);
	}
	ASSERT((mid_blk == first_blk && mid_blk+1 == end_blk) ||
	       (mid_blk == end_blk && mid_blk-1 == first_blk));

	*last_blk = end_blk;

	return 0;
}

/*
 * Check that a range of blocks does not contain stop_on_cycle_no.
 * Fill in *new_blk with the block offset where such a block is
 * found, or with -1 (an invalid block number) if there is no such
 * block in the range.  The scan needs to occur from front to back
 * and the pointer into the region must be updated since a later
 * routine will need to perform another test.
 */
STATIC int
xlog_find_verify_cycle(
	struct xlog	*log,
	xfs_daddr_t	start_blk,
	int		nbblks,
	uint		stop_on_cycle_no,
	xfs_daddr_t	*new_blk)
{
	xfs_daddr_t	i, j;
	uint		cycle;
	xfs_buf_t	*bp;
	xfs_daddr_t	bufblks;
	xfs_caddr_t	buf = NULL;
	int		error = 0;

	/*
	 * Greedily allocate a buffer big enough to handle the full
	 * range of basic blocks we'll be examining.  If that fails,
	 * try a smaller size.  We need to be able to read at least
	 * a log sector, or we're out of luck.
	 */
	bufblks = 1 << ffs(nbblks);
	while (bufblks > log->l_logBBsize)
		bufblks >>= 1;
	while (!(bp = xlog_get_bp(log, bufblks))) {
		bufblks >>= 1;
		if (bufblks < log->l_sectBBsize)
			return ENOMEM;
	}

	for (i = start_blk; i < start_blk + nbblks; i += bufblks) {
		int	bcount;

		bcount = min(bufblks, (start_blk + nbblks - i));

		error = xlog_bread(log, i, bcount, bp, &buf);
		if (error)
			goto out;

		for (j = 0; j < bcount; j++) {
			cycle = xlog_get_cycle(buf);
			if (cycle == stop_on_cycle_no) {
				*new_blk = i+j;
				goto out;
			}

			buf += BBSIZE;
		}
	}

	*new_blk = -1;

out:
	xlog_put_bp(bp);
	return error;
}

/*
 * Potentially backup over partial log record write.
 *
 * In the typical case, last_blk is the number of the block directly after
 * a good log record.  Therefore, we subtract one to get the block number
 * of the last block in the given buffer.  extra_bblks contains the number
 * of blocks we would have read on a previous read.  This happens when the
 * last log record is split over the end of the physical log.
 *
 * extra_bblks is the number of blocks potentially verified on a previous
 * call to this routine.
 */
STATIC int
xlog_find_verify_log_record(
	struct xlog		*log,
	xfs_daddr_t		start_blk,
	xfs_daddr_t		*last_blk,
	int			extra_bblks)
{
	xfs_daddr_t		i;
	xfs_buf_t		*bp;
	xfs_caddr_t		offset = NULL;
	xlog_rec_header_t	*head = NULL;
	int			error = 0;
	int			smallmem = 0;
	int			num_blks = *last_blk - start_blk;
	int			xhdrs;

	ASSERT(start_blk != 0 || *last_blk != start_blk);

	if (!(bp = xlog_get_bp(log, num_blks))) {
		if (!(bp = xlog_get_bp(log, 1)))
			return ENOMEM;
		smallmem = 1;
	} else {
		error = xlog_bread(log, start_blk, num_blks, bp, &offset);
		if (error)
			goto out;
		offset += ((num_blks - 1) << BBSHIFT);
	}

	for (i = (*last_blk) - 1; i >= 0; i--) {
		if (i < start_blk) {
			/* valid log record not found */
			xfs_warn(log->l_mp,
		"Log inconsistent (didn't find previous header)");
			ASSERT(0);
			error = XFS_ERROR(EIO);
			goto out;
		}

		if (smallmem) {
			error = xlog_bread(log, i, 1, bp, &offset);
			if (error)
				goto out;
		}

		head = (xlog_rec_header_t *)offset;

		if (head->h_magicno == cpu_to_be32(XLOG_HEADER_MAGIC_NUM))
			break;

		if (!smallmem)
			offset -= BBSIZE;
	}

	/*
	 * We hit the beginning of the physical log & still no header.  Return
	 * to caller.  If caller can handle a return of -1, then this routine
	 * will be called again for the end of the physical log.
	 */
	if (i == -1) {
		error = -1;
		goto out;
	}

	/*
	 * We have the final block of the good log (the first block
	 * of the log record _before_ the head. So we check the uuid.
	 */
	if ((error = xlog_header_check_mount(log->l_mp, head)))
		goto out;

	/*
	 * We may have found a log record header before we expected one.
	 * last_blk will be the 1st block # with a given cycle #.  We may end
	 * up reading an entire log record.  In this case, we don't want to
	 * reset last_blk.  Only when last_blk points in the middle of a log
	 * record do we update last_blk.
	 */
	if (xfs_sb_version_haslogv2(&log->l_mp->m_sb)) {
		uint	h_size = be32_to_cpu(head->h_size);

		xhdrs = h_size / XLOG_HEADER_CYCLE_SIZE;
		if (h_size % XLOG_HEADER_CYCLE_SIZE)
			xhdrs++;
	} else {
		xhdrs = 1;
	}

	if (*last_blk - i + extra_bblks !=
	    BTOBB(be32_to_cpu(head->h_len)) + xhdrs)
		*last_blk = i;

out:
	xlog_put_bp(bp);
	return error;
}

/*
 * Head is defined to be the point of the log where the next log write
 * could go.  This means that incomplete LR writes at the end are
 * eliminated when calculating the head.  We aren't guaranteed that previous
 * LR have complete transactions.  We only know that a cycle number of
 * current cycle number -1 won't be present in the log if we start writing
 * from our current block number.
 *
 * last_blk contains the block number of the first block with a given
 * cycle number.
 *
 * Return: zero if normal, non-zero if error.
 */
STATIC int
xlog_find_head(
	struct xlog	*log,
	xfs_daddr_t	*return_head_blk)
{
	xfs_buf_t	*bp;
	xfs_caddr_t	offset;
	xfs_daddr_t	new_blk, first_blk, start_blk, last_blk, head_blk;
	int		num_scan_bblks;
	uint		first_half_cycle, last_half_cycle;
	uint		stop_on_cycle;
	int		error, log_bbnum = log->l_logBBsize;

	/* Is the end of the log device zeroed? */
	if ((error = xlog_find_zeroed(log, &first_blk)) == -1) {
		*return_head_blk = first_blk;

		/* Is the whole lot zeroed? */
		if (!first_blk) {
			/* Linux XFS shouldn't generate totally zeroed logs -
			 * mkfs etc write a dummy unmount record to a fresh
			 * log so we can store the uuid in there
			 */
			xfs_warn(log->l_mp, "totally zeroed log");
		}

		return 0;
	} else if (error) {
		xfs_warn(log->l_mp, "empty log check failed");
		return error;
	}

	first_blk = 0;			/* get cycle # of 1st block */
	bp = xlog_get_bp(log, 1);
	if (!bp)
		return ENOMEM;

	error = xlog_bread(log, 0, 1, bp, &offset);
	if (error)
		goto bp_err;

	first_half_cycle = xlog_get_cycle(offset);

	last_blk = head_blk = log_bbnum - 1;	/* get cycle # of last block */
	error = xlog_bread(log, last_blk, 1, bp, &offset);
	if (error)
		goto bp_err;

	last_half_cycle = xlog_get_cycle(offset);
	ASSERT(last_half_cycle != 0);

	/*
	 * If the 1st half cycle number is equal to the last half cycle number,
	 * then the entire log is stamped with the same cycle number.  In this
	 * case, head_blk can't be set to zero (which makes sense).  The below
	 * math doesn't work out properly with head_blk equal to zero.  Instead,
	 * we set it to log_bbnum which is an invalid block number, but this
	 * value makes the math correct.  If head_blk doesn't changed through
	 * all the tests below, *head_blk is set to zero at the very end rather
	 * than log_bbnum.  In a sense, log_bbnum and zero are the same block
	 * in a circular file.
	 */
	if (first_half_cycle == last_half_cycle) {
		/*
		 * In this case we believe that the entire log should have
		 * cycle number last_half_cycle.  We need to scan backwards
		 * from the end verifying that there are no holes still
		 * containing last_half_cycle - 1.  If we find such a hole,
		 * then the start of that hole will be the new head.  The
		 * simple case looks like
		 *        x | x ... | x - 1 | x
		 * Another case that fits this picture would be
		 *        x | x + 1 | x ... | x
		 * In this case the head really is somewhere at the end of the
		 * log, as one of the latest writes at the beginning was
		 * incomplete.
		 * One more case is
		 *        x | x + 1 | x ... | x - 1 | x
		 * This is really the combination of the above two cases, and
		 * the head has to end up at the start of the x-1 hole at the
		 * end of the log.
		 *
		 * In the 256k log case, we will read from the beginning to the
		 * end of the log and search for cycle numbers equal to x-1.
		 * We don't worry about the x+1 blocks that we encounter,
		 * because we know that they cannot be the head since the log
		 * started with x.
		 */
		head_blk = log_bbnum;
		stop_on_cycle = last_half_cycle - 1;
	} else {
		/*
		 * In this case we want to find the first block with cycle
		 * number matching last_half_cycle.  We expect the log to be
		 * some variation on
		 *        x + 1 ... | x ... | x
		 * The first block with cycle number x (last_half_cycle) will
		 * be where the new head belongs.  First we do a binary search
		 * for the first occurrence of last_half_cycle.  The binary
		 * search may not be totally accurate, so then we scan back
		 * from there looking for occurrences of last_half_cycle before
		 * us.  If that backwards scan wraps around the beginning of
		 * the log, then we look for occurrences of last_half_cycle - 1
		 * at the end of the log.  The cases we're looking for look
		 * like
		 *                               v binary search stopped here
		 *        x + 1 ... | x | x + 1 | x ... | x
		 *                   ^ but we want to locate this spot
		 * or
		 *        <---------> less than scan distance
		 *        x + 1 ... | x ... | x - 1 | x
		 *                           ^ we want to locate this spot
		 */
		stop_on_cycle = last_half_cycle;
		if ((error = xlog_find_cycle_start(log, bp, first_blk,
						&head_blk, last_half_cycle)))
			goto bp_err;
	}

	/*
	 * Now validate the answer.  Scan back some number of maximum possible
	 * blocks and make sure each one has the expected cycle number.  The
	 * maximum is determined by the total possible amount of buffering
	 * in the in-core log.  The following number can be made tighter if
	 * we actually look at the block size of the filesystem.
	 */
	num_scan_bblks = XLOG_TOTAL_REC_SHIFT(log);
	if (head_blk >= num_scan_bblks) {
		/*
		 * We are guaranteed that the entire check can be performed
		 * in one buffer.
		 */
		start_blk = head_blk - num_scan_bblks;
		if ((error = xlog_find_verify_cycle(log,
						start_blk, num_scan_bblks,
						stop_on_cycle, &new_blk)))
			goto bp_err;
		if (new_blk != -1)
			head_blk = new_blk;
	} else {		/* need to read 2 parts of log */
		/*
		 * We are going to scan backwards in the log in two parts.
		 * First we scan the physical end of the log.  In this part
		 * of the log, we are looking for blocks with cycle number
		 * last_half_cycle - 1.
		 * If we find one, then we know that the log starts there, as
		 * we've found a hole that didn't get written in going around
		 * the end of the physical log.  The simple case for this is
		 *        x + 1 ... | x ... | x - 1 | x
		 *        <---------> less than scan distance
		 * If all of the blocks at the end of the log have cycle number
		 * last_half_cycle, then we check the blocks at the start of
		 * the log looking for occurrences of last_half_cycle.  If we
		 * find one, then our current estimate for the location of the
		 * first occurrence of last_half_cycle is wrong and we move
		 * back to the hole we've found.  This case looks like
		 *        x + 1 ... | x | x + 1 | x ...
		 *                               ^ binary search stopped here
		 * Another case we need to handle that only occurs in 256k
		 * logs is
		 *        x + 1 ... | x ... | x+1 | x ...
		 *                   ^ binary search stops here
		 * In a 256k log, the scan at the end of the log will see the
		 * x + 1 blocks.  We need to skip past those since that is
		 * certainly not the head of the log.  By searching for
		 * last_half_cycle-1 we accomplish that.
		 */
		ASSERT(head_blk <= INT_MAX &&
			(xfs_daddr_t) num_scan_bblks >= head_blk);
		start_blk = log_bbnum - (num_scan_bblks - head_blk);
		if ((error = xlog_find_verify_cycle(log, start_blk,
					num_scan_bblks - (int)head_blk,
					(stop_on_cycle - 1), &new_blk)))
			goto bp_err;
		if (new_blk != -1) {
			head_blk = new_blk;
			goto validate_head;
		}

		/*
		 * Scan beginning of log now.  The last part of the physical
		 * log is good.  This scan needs to verify that it doesn't find
		 * the last_half_cycle.
		 */
		start_blk = 0;
		ASSERT(head_blk <= INT_MAX);
		if ((error = xlog_find_verify_cycle(log,
					start_blk, (int)head_blk,
					stop_on_cycle, &new_blk)))
			goto bp_err;
		if (new_blk != -1)
			head_blk = new_blk;
	}

validate_head:
	/*
	 * Now we need to make sure head_blk is not pointing to a block in
	 * the middle of a log record.
	 */
	num_scan_bblks = XLOG_REC_SHIFT(log);
	if (head_blk >= num_scan_bblks) {
		start_blk = head_blk - num_scan_bblks; /* don't read head_blk */

		/* start ptr at last block ptr before head_blk */
		if ((error = xlog_find_verify_log_record(log, start_blk,
							&head_blk, 0)) == -1) {
			error = XFS_ERROR(EIO);
			goto bp_err;
		} else if (error)
			goto bp_err;
	} else {
		start_blk = 0;
		ASSERT(head_blk <= INT_MAX);
		if ((error = xlog_find_verify_log_record(log, start_blk,
							&head_blk, 0)) == -1) {
			/* We hit the beginning of the log during our search */
			start_blk = log_bbnum - (num_scan_bblks - head_blk);
			new_blk = log_bbnum;
			ASSERT(start_blk <= INT_MAX &&
				(xfs_daddr_t) log_bbnum-start_blk >= 0);
			ASSERT(head_blk <= INT_MAX);
			if ((error = xlog_find_verify_log_record(log,
							start_blk, &new_blk,
							(int)head_blk)) == -1) {
				error = XFS_ERROR(EIO);
				goto bp_err;
			} else if (error)
				goto bp_err;
			if (new_blk != log_bbnum)
				head_blk = new_blk;
		} else if (error)
			goto bp_err;
	}

	xlog_put_bp(bp);
	if (head_blk == log_bbnum)
		*return_head_blk = 0;
	else
		*return_head_blk = head_blk;
	/*
	 * When returning here, we have a good block number.  Bad block
	 * means that during a previous crash, we didn't have a clean break
	 * from cycle number N to cycle number N-1.  In this case, we need
	 * to find the first block with cycle number N-1.
	 */
	return 0;

 bp_err:
	xlog_put_bp(bp);

	if (error)
		xfs_warn(log->l_mp, "failed to find log head");
	return error;
}

/*
 * Find the sync block number or the tail of the log.
 *
 * This will be the block number of the last record to have its
 * associated buffers synced to disk.  Every log record header has
 * a sync lsn embedded in it.  LSNs hold block numbers, so it is easy
 * to get a sync block number.  The only concern is to figure out which
 * log record header to believe.
 *
 * The following algorithm uses the log record header with the largest
 * lsn.  The entire log record does not need to be valid.  We only care
 * that the header is valid.
 *
 * We could speed up search by using current head_blk buffer, but it is not
 * available.
 */
STATIC int
xlog_find_tail(
	struct xlog		*log,
	xfs_daddr_t		*head_blk,
	xfs_daddr_t		*tail_blk)
{
	xlog_rec_header_t	*rhead;
	xlog_op_header_t	*op_head;
	xfs_caddr_t		offset = NULL;
	xfs_buf_t		*bp;
	int			error, i, found;
	xfs_daddr_t		umount_data_blk;
	xfs_daddr_t		after_umount_blk;
	xfs_lsn_t		tail_lsn;
	int			hblks;

	found = 0;

	/*
	 * Find previous log record
	 */
	if ((error = xlog_find_head(log, head_blk)))
		return error;

	bp = xlog_get_bp(log, 1);
	if (!bp)
		return ENOMEM;
	if (*head_blk == 0) {				/* special case */
		error = xlog_bread(log, 0, 1, bp, &offset);
		if (error)
			goto done;

		if (xlog_get_cycle(offset) == 0) {
			*tail_blk = 0;
			/* leave all other log inited values alone */
			goto done;
		}
	}

	/*
	 * Search backwards looking for log record header block
	 */
	ASSERT(*head_blk < INT_MAX);
	for (i = (int)(*head_blk) - 1; i >= 0; i--) {
		error = xlog_bread(log, i, 1, bp, &offset);
		if (error)
			goto done;

		if (*(__be32 *)offset == cpu_to_be32(XLOG_HEADER_MAGIC_NUM)) {
			found = 1;
			break;
		}
	}
	/*
	 * If we haven't found the log record header block, start looking
	 * again from the end of the physical log.  XXXmiken: There should be
	 * a check here to make sure we didn't search more than N blocks in
	 * the previous code.
	 */
	if (!found) {
		for (i = log->l_logBBsize - 1; i >= (int)(*head_blk); i--) {
			error = xlog_bread(log, i, 1, bp, &offset);
			if (error)
				goto done;

			if (*(__be32 *)offset ==
			    cpu_to_be32(XLOG_HEADER_MAGIC_NUM)) {
				found = 2;
				break;
			}
		}
	}
	if (!found) {
		xfs_warn(log->l_mp, "%s: couldn't find sync record", __func__);
		xlog_put_bp(bp);
		ASSERT(0);
		return XFS_ERROR(EIO);
	}

	/* find blk_no of tail of log */
	rhead = (xlog_rec_header_t *)offset;
	*tail_blk = BLOCK_LSN(be64_to_cpu(rhead->h_tail_lsn));

	/*
	 * Reset log values according to the state of the log when we
	 * crashed.  In the case where head_blk == 0, we bump curr_cycle
	 * one because the next write starts a new cycle rather than
	 * continuing the cycle of the last good log record.  At this
	 * point we have guaranteed that all partial log records have been
	 * accounted for.  Therefore, we know that the last good log record
	 * written was complete and ended exactly on the end boundary
	 * of the physical log.
	 */
	log->l_prev_block = i;
	log->l_curr_block = (int)*head_blk;
	log->l_curr_cycle = be32_to_cpu(rhead->h_cycle);
	if (found == 2)
		log->l_curr_cycle++;
	atomic64_set(&log->l_tail_lsn, be64_to_cpu(rhead->h_tail_lsn));
	atomic64_set(&log->l_last_sync_lsn, be64_to_cpu(rhead->h_lsn));
	xlog_assign_grant_head(&log->l_reserve_head.grant, log->l_curr_cycle,
					BBTOB(log->l_curr_block));
	xlog_assign_grant_head(&log->l_write_head.grant, log->l_curr_cycle,
					BBTOB(log->l_curr_block));

	/*
	 * Look for unmount record.  If we find it, then we know there
	 * was a clean unmount.  Since 'i' could be the last block in
	 * the physical log, we convert to a log block before comparing
	 * to the head_blk.
	 *
	 * Save the current tail lsn to use to pass to
	 * xlog_clear_stale_blocks() below.  We won't want to clear the
	 * unmount record if there is one, so we pass the lsn of the
	 * unmount record rather than the block after it.
	 */
	if (xfs_sb_version_haslogv2(&log->l_mp->m_sb)) {
		int	h_size = be32_to_cpu(rhead->h_size);
		int	h_version = be32_to_cpu(rhead->h_version);

		if ((h_version & XLOG_VERSION_2) &&
		    (h_size > XLOG_HEADER_CYCLE_SIZE)) {
			hblks = h_size / XLOG_HEADER_CYCLE_SIZE;
			if (h_size % XLOG_HEADER_CYCLE_SIZE)
				hblks++;
		} else {
			hblks = 1;
		}
	} else {
		hblks = 1;
	}
	after_umount_blk = (i + hblks + (int)
		BTOBB(be32_to_cpu(rhead->h_len))) % log->l_logBBsize;
	tail_lsn = atomic64_read(&log->l_tail_lsn);
	if (*head_blk == after_umount_blk &&
	    be32_to_cpu(rhead->h_num_logops) == 1) {
		umount_data_blk = (i + hblks) % log->l_logBBsize;
		error = xlog_bread(log, umount_data_blk, 1, bp, &offset);
		if (error)
			goto done;

		op_head = (xlog_op_header_t *)offset;
		if (op_head->oh_flags & XLOG_UNMOUNT_TRANS) {
			/*
			 * Set tail and last sync so that newly written
			 * log records will point recovery to after the
			 * current unmount record.
			 */
			xlog_assign_atomic_lsn(&log->l_tail_lsn,
					log->l_curr_cycle, after_umount_blk);
			xlog_assign_atomic_lsn(&log->l_last_sync_lsn,
					log->l_curr_cycle, after_umount_blk);
			*tail_blk = after_umount_blk;

			/*
			 * Note that the unmount was clean. If the unmount
			 * was not clean, we need to know this to rebuild the
			 * superblock counters from the perag headers if we
			 * have a filesystem using non-persistent counters.
			 */
			log->l_mp->m_flags |= XFS_MOUNT_WAS_CLEAN;
		}
	}

	/*
	 * Make sure that there are no blocks in front of the head
	 * with the same cycle number as the head.  This can happen
	 * because we allow multiple outstanding log writes concurrently,
	 * and the later writes might make it out before earlier ones.
	 *
	 * We use the lsn from before modifying it so that we'll never
	 * overwrite the unmount record after a clean unmount.
	 *
	 * Do this only if we are going to recover the filesystem
	 *
	 * NOTE: This used to say "if (!readonly)"
	 * However on Linux, we can & do recover a read-only filesystem.
	 * We only skip recovery if NORECOVERY is specified on mount,
	 * in which case we would not be here.
	 *
	 * But... if the -device- itself is readonly, just skip this.
	 * We can't recover this device anyway, so it won't matter.
	 */
	if (!xfs_readonly_buftarg(log->l_mp->m_logdev_targp))
		error = xlog_clear_stale_blocks(log, tail_lsn);

done:
	xlog_put_bp(bp);

	if (error)
		xfs_warn(log->l_mp, "failed to locate log tail");
	return error;
}

/*
 * Is the log zeroed at all?
 *
 * The last binary search should be changed to perform an X block read
 * once X becomes small enough.  You can then search linearly through
 * the X blocks.  This will cut down on the number of reads we need to do.
 *
 * If the log is partially zeroed, this routine will pass back the blkno
 * of the first block with cycle number 0.  It won't have a complete LR
 * preceding it.
 *
 * Return:
 *	0  => the log is completely written to
 *	-1 => use *blk_no as the first block of the log
 *	>0 => error has occurred
 */
STATIC int
xlog_find_zeroed(
	struct xlog	*log,
	xfs_daddr_t	*blk_no)
{
	xfs_buf_t	*bp;
	xfs_caddr_t	offset;
	uint	        first_cycle, last_cycle;
	xfs_daddr_t	new_blk, last_blk, start_blk;
	xfs_daddr_t     num_scan_bblks;
	int	        error, log_bbnum = log->l_logBBsize;

	*blk_no = 0;

	/* check totally zeroed log */
	bp = xlog_get_bp(log, 1);
	if (!bp)
		return ENOMEM;
	error = xlog_bread(log, 0, 1, bp, &offset);
	if (error)
		goto bp_err;

	first_cycle = xlog_get_cycle(offset);
	if (first_cycle == 0) {		/* completely zeroed log */
		*blk_no = 0;
		xlog_put_bp(bp);
		return -1;
	}

	/* check partially zeroed log */
	error = xlog_bread(log, log_bbnum-1, 1, bp, &offset);
	if (error)
		goto bp_err;

	last_cycle = xlog_get_cycle(offset);
	if (last_cycle != 0) {		/* log completely written to */
		xlog_put_bp(bp);
		return 0;
	} else if (first_cycle != 1) {
		/*
		 * If the cycle of the last block is zero, the cycle of
		 * the first block must be 1. If it's not, maybe we're
		 * not looking at a log... Bail out.
		 */
		xfs_warn(log->l_mp,
			"Log inconsistent or not a log (last==0, first!=1)");
		error = XFS_ERROR(EINVAL);
		goto bp_err;
	}

	/* we have a partially zeroed log */
	last_blk = log_bbnum-1;
	if ((error = xlog_find_cycle_start(log, bp, 0, &last_blk, 0)))
		goto bp_err;

	/*
	 * Validate the answer.  Because there is no way to guarantee that
	 * the entire log is made up of log records which are the same size,
	 * we scan over the defined maximum blocks.  At this point, the maximum
	 * is not chosen to mean anything special.   XXXmiken
	 */
	num_scan_bblks = XLOG_TOTAL_REC_SHIFT(log);
	ASSERT(num_scan_bblks <= INT_MAX);

	if (last_blk < num_scan_bblks)
		num_scan_bblks = last_blk;
	start_blk = last_blk - num_scan_bblks;

	/*
	 * We search for any instances of cycle number 0 that occur before
	 * our current estimate of the head.  What we're trying to detect is
	 *        1 ... | 0 | 1 | 0...
	 *                       ^ binary search ends here
	 */
	if ((error = xlog_find_verify_cycle(log, start_blk,
					 (int)num_scan_bblks, 0, &new_blk)))
		goto bp_err;
	if (new_blk != -1)
		last_blk = new_blk;

	/*
	 * Potentially backup over partial log record write.  We don't need
	 * to search the end of the log because we know it is zero.
	 */
	if ((error = xlog_find_verify_log_record(log, start_blk,
				&last_blk, 0)) == -1) {
	    error = XFS_ERROR(EIO);
	    goto bp_err;
	} else if (error)
	    goto bp_err;

	*blk_no = last_blk;
bp_err:
	xlog_put_bp(bp);
	if (error)
		return error;
	return -1;
}

/*
 * These are simple subroutines used by xlog_clear_stale_blocks() below
 * to initialize a buffer full of empty log record headers and write
 * them into the log.
 */
STATIC void
xlog_add_record(
	struct xlog		*log,
	xfs_caddr_t		buf,
	int			cycle,
	int			block,
	int			tail_cycle,
	int			tail_block)
{
	xlog_rec_header_t	*recp = (xlog_rec_header_t *)buf;

	memset(buf, 0, BBSIZE);
	recp->h_magicno = cpu_to_be32(XLOG_HEADER_MAGIC_NUM);
	recp->h_cycle = cpu_to_be32(cycle);
	recp->h_version = cpu_to_be32(
			xfs_sb_version_haslogv2(&log->l_mp->m_sb) ? 2 : 1);
	recp->h_lsn = cpu_to_be64(xlog_assign_lsn(cycle, block));
	recp->h_tail_lsn = cpu_to_be64(xlog_assign_lsn(tail_cycle, tail_block));
	recp->h_fmt = cpu_to_be32(XLOG_FMT);
	memcpy(&recp->h_fs_uuid, &log->l_mp->m_sb.sb_uuid, sizeof(uuid_t));
}

STATIC int
xlog_write_log_records(
	struct xlog	*log,
	int		cycle,
	int		start_block,
	int		blocks,
	int		tail_cycle,
	int		tail_block)
{
	xfs_caddr_t	offset;
	xfs_buf_t	*bp;
	int		balign, ealign;
	int		sectbb = log->l_sectBBsize;
	int		end_block = start_block + blocks;
	int		bufblks;
	int		error = 0;
	int		i, j = 0;

	/*
	 * Greedily allocate a buffer big enough to handle the full
	 * range of basic blocks to be written.  If that fails, try
	 * a smaller size.  We need to be able to write at least a
	 * log sector, or we're out of luck.
	 */
	bufblks = 1 << ffs(blocks);
	while (bufblks > log->l_logBBsize)
		bufblks >>= 1;
	while (!(bp = xlog_get_bp(log, bufblks))) {
		bufblks >>= 1;
		if (bufblks < sectbb)
			return ENOMEM;
	}

	/* We may need to do a read at the start to fill in part of
	 * the buffer in the starting sector not covered by the first
	 * write below.
	 */
	balign = round_down(start_block, sectbb);
	if (balign != start_block) {
		error = xlog_bread_noalign(log, start_block, 1, bp);
		if (error)
			goto out_put_bp;

		j = start_block - balign;
	}

	for (i = start_block; i < end_block; i += bufblks) {
		int		bcount, endcount;

		bcount = min(bufblks, end_block - start_block);
		endcount = bcount - j;

		/* We may need to do a read at the end to fill in part of
		 * the buffer in the final sector not covered by the write.
		 * If this is the same sector as the above read, skip it.
		 */
		ealign = round_down(end_block, sectbb);
		if (j == 0 && (start_block + endcount > ealign)) {
			offset = bp->b_addr + BBTOB(ealign - start_block);
			error = xlog_bread_offset(log, ealign, sectbb,
							bp, offset);
			if (error)
				break;

		}

		offset = xlog_align(log, start_block, endcount, bp);
		for (; j < endcount; j++) {
			xlog_add_record(log, offset, cycle, i+j,
					tail_cycle, tail_block);
			offset += BBSIZE;
		}
		error = xlog_bwrite(log, start_block, endcount, bp);
		if (error)
			break;
		start_block += endcount;
		j = 0;
	}

 out_put_bp:
	xlog_put_bp(bp);
	return error;
}

/*
 * This routine is called to blow away any incomplete log writes out
 * in front of the log head.  We do this so that we won't become confused
 * if we come up, write only a little bit more, and then crash again.
 * If we leave the partial log records out there, this situation could
 * cause us to think those partial writes are valid blocks since they
 * have the current cycle number.  We get rid of them by overwriting them
 * with empty log records with the old cycle number rather than the
 * current one.
 *
 * The tail lsn is passed in rather than taken from
 * the log so that we will not write over the unmount record after a
 * clean unmount in a 512 block log.  Doing so would leave the log without
 * any valid log records in it until a new one was written.  If we crashed
 * during that time we would not be able to recover.
 */
STATIC int
xlog_clear_stale_blocks(
	struct xlog	*log,
	xfs_lsn_t	tail_lsn)
{
	int		tail_cycle, head_cycle;
	int		tail_block, head_block;
	int		tail_distance, max_distance;
	int		distance;
	int		error;

	tail_cycle = CYCLE_LSN(tail_lsn);
	tail_block = BLOCK_LSN(tail_lsn);
	head_cycle = log->l_curr_cycle;
	head_block = log->l_curr_block;

	/*
	 * Figure out the distance between the new head of the log
	 * and the tail.  We want to write over any blocks beyond the
	 * head that we may have written just before the crash, but
	 * we don't want to overwrite the tail of the log.
	 */
	if (head_cycle == tail_cycle) {
		/*
		 * The tail is behind the head in the physical log,
		 * so the distance from the head to the tail is the
		 * distance from the head to the end of the log plus
		 * the distance from the beginning of the log to the
		 * tail.
		 */
		if (unlikely(head_block < tail_block || head_block >= log->l_logBBsize)) {
			XFS_ERROR_REPORT("xlog_clear_stale_blocks(1)",
					 XFS_ERRLEVEL_LOW, log->l_mp);
			return XFS_ERROR(EFSCORRUPTED);
		}
		tail_distance = tail_block + (log->l_logBBsize - head_block);
	} else {
		/*
		 * The head is behind the tail in the physical log,
		 * so the distance from the head to the tail is just
		 * the tail block minus the head block.
		 */
		if (unlikely(head_block >= tail_block || head_cycle != (tail_cycle + 1))){
			XFS_ERROR_REPORT("xlog_clear_stale_blocks(2)",
					 XFS_ERRLEVEL_LOW, log->l_mp);
			return XFS_ERROR(EFSCORRUPTED);
		}
		tail_distance = tail_block - head_block;
	}

	/*
	 * If the head is right up against the tail, we can't clear
	 * anything.
	 */
	if (tail_distance <= 0) {
		ASSERT(tail_distance == 0);
		return 0;
	}

	max_distance = XLOG_TOTAL_REC_SHIFT(log);
	/*
	 * Take the smaller of the maximum amount of outstanding I/O
	 * we could have and the distance to the tail to clear out.
	 * We take the smaller so that we don't overwrite the tail and
	 * we don't waste all day writing from the head to the tail
	 * for no reason.
	 */
	max_distance = MIN(max_distance, tail_distance);

	if ((head_block + max_distance) <= log->l_logBBsize) {
		/*
		 * We can stomp all the blocks we need to without
		 * wrapping around the end of the log.  Just do it
		 * in a single write.  Use the cycle number of the
		 * current cycle minus one so that the log will look like:
		 *     n ... | n - 1 ...
		 */
		error = xlog_write_log_records(log, (head_cycle - 1),
				head_block, max_distance, tail_cycle,
				tail_block);
		if (error)
			return error;
	} else {
		/*
		 * We need to wrap around the end of the physical log in
		 * order to clear all the blocks.  Do it in two separate
		 * I/Os.  The first write should be from the head to the
		 * end of the physical log, and it should use the current
		 * cycle number minus one just like above.
		 */
		distance = log->l_logBBsize - head_block;
		error = xlog_write_log_records(log, (head_cycle - 1),
				head_block, distance, tail_cycle,
				tail_block);

		if (error)
			return error;

		/*
		 * Now write the blocks at the start of the physical log.
		 * This writes the remainder of the blocks we want to clear.
		 * It uses the current cycle number since we're now on the
		 * same cycle as the head so that we get:
		 *    n ... n ... | n - 1 ...
		 *    ^^^^^ blocks we're writing
		 */
		distance = max_distance - (log->l_logBBsize - head_block);
		error = xlog_write_log_records(log, head_cycle, 0, distance,
				tail_cycle, tail_block);
		if (error)
			return error;
	}

	return 0;
}

/******************************************************************************
 *
 *		Log recover routines
 *
 ******************************************************************************
 */

STATIC xlog_recover_t *
xlog_recover_find_tid(
	struct hlist_head	*head,
	xlog_tid_t		tid)
{
	xlog_recover_t		*trans;

	hlist_for_each_entry(trans, head, r_list) {
		if (trans->r_log_tid == tid)
			return trans;
	}
	return NULL;
}

STATIC void
xlog_recover_new_tid(
	struct hlist_head	*head,
	xlog_tid_t		tid,
	xfs_lsn_t		lsn)
{
	xlog_recover_t		*trans;

	trans = kmem_zalloc(sizeof(xlog_recover_t), KM_SLEEP);
	trans->r_log_tid   = tid;
	trans->r_lsn	   = lsn;
	INIT_LIST_HEAD(&trans->r_itemq);

	INIT_HLIST_NODE(&trans->r_list);
	hlist_add_head(&trans->r_list, head);
}

STATIC void
xlog_recover_add_item(
	struct list_head	*head)
{
	xlog_recover_item_t	*item;

	item = kmem_zalloc(sizeof(xlog_recover_item_t), KM_SLEEP);
	INIT_LIST_HEAD(&item->ri_list);
	list_add_tail(&item->ri_list, head);
}

STATIC int
xlog_recover_add_to_cont_trans(
	struct xlog		*log,
	struct xlog_recover	*trans,
	xfs_caddr_t		dp,
	int			len)
{
	xlog_recover_item_t	*item;
	xfs_caddr_t		ptr, old_ptr;
	int			old_len;

	if (list_empty(&trans->r_itemq)) {
		/* finish copying rest of trans header */
		xlog_recover_add_item(&trans->r_itemq);
		ptr = (xfs_caddr_t) &trans->r_theader +
				sizeof(xfs_trans_header_t) - len;
		memcpy(ptr, dp, len); /* d, s, l */
		return 0;
	}
	/* take the tail entry */
	item = list_entry(trans->r_itemq.prev, xlog_recover_item_t, ri_list);

	old_ptr = item->ri_buf[item->ri_cnt-1].i_addr;
	old_len = item->ri_buf[item->ri_cnt-1].i_len;

	ptr = kmem_realloc(old_ptr, len+old_len, old_len, KM_SLEEP);
	memcpy(&ptr[old_len], dp, len); /* d, s, l */
	item->ri_buf[item->ri_cnt-1].i_len += len;
	item->ri_buf[item->ri_cnt-1].i_addr = ptr;
	trace_xfs_log_recover_item_add_cont(log, trans, item, 0);
	return 0;
}

/*
 * The next region to add is the start of a new region.  It could be
 * a whole region or it could be the first part of a new region.  Because
 * of this, the assumption here is that the type and size fields of all
 * format structures fit into the first 32 bits of the structure.
 *
 * This works because all regions must be 32 bit aligned.  Therefore, we
 * either have both fields or we have neither field.  In the case we have
 * neither field, the data part of the region is zero length.  We only have
 * a log_op_header and can throw away the header since a new one will appear
 * later.  If we have at least 4 bytes, then we can determine how many regions
 * will appear in the current log item.
 */
STATIC int
xlog_recover_add_to_trans(
	struct xlog		*log,
	struct xlog_recover	*trans,
	xfs_caddr_t		dp,
	int			len)
{
	xfs_inode_log_format_t	*in_f;			/* any will do */
	xlog_recover_item_t	*item;
	xfs_caddr_t		ptr;

	if (!len)
		return 0;
	if (list_empty(&trans->r_itemq)) {
		/* we need to catch log corruptions here */
		if (*(uint *)dp != XFS_TRANS_HEADER_MAGIC) {
			xfs_warn(log->l_mp, "%s: bad header magic number",
				__func__);
			ASSERT(0);
			return XFS_ERROR(EIO);
		}
		if (len == sizeof(xfs_trans_header_t))
			xlog_recover_add_item(&trans->r_itemq);
		memcpy(&trans->r_theader, dp, len); /* d, s, l */
		return 0;
	}

	ptr = kmem_alloc(len, KM_SLEEP);
	memcpy(ptr, dp, len);
	in_f = (xfs_inode_log_format_t *)ptr;

	/* take the tail entry */
	item = list_entry(trans->r_itemq.prev, xlog_recover_item_t, ri_list);
	if (item->ri_total != 0 &&
	     item->ri_total == item->ri_cnt) {
		/* tail item is in use, get a new one */
		xlog_recover_add_item(&trans->r_itemq);
		item = list_entry(trans->r_itemq.prev,
					xlog_recover_item_t, ri_list);
	}

	if (item->ri_total == 0) {		/* first region to be added */
		if (in_f->ilf_size == 0 ||
		    in_f->ilf_size > XLOG_MAX_REGIONS_IN_ITEM) {
			xfs_warn(log->l_mp,
		"bad number of regions (%d) in inode log format",
				  in_f->ilf_size);
			ASSERT(0);
			kmem_free(ptr);
			return XFS_ERROR(EIO);
		}

		item->ri_total = in_f->ilf_size;
		item->ri_buf =
			kmem_zalloc(item->ri_total * sizeof(xfs_log_iovec_t),
				    KM_SLEEP);
	}
	ASSERT(item->ri_total > item->ri_cnt);
	/* Description region is ri_buf[0] */
	item->ri_buf[item->ri_cnt].i_addr = ptr;
	item->ri_buf[item->ri_cnt].i_len  = len;
	item->ri_cnt++;
	trace_xfs_log_recover_item_add(log, trans, item, 0);
	return 0;
}

/*
 * Sort the log items in the transaction.
 *
 * The ordering constraints are defined by the inode allocation and unlink
 * behaviour. The rules are:
 *
 *	1. Every item is only logged once in a given transaction. Hence it
 *	   represents the last logged state of the item. Hence ordering is
 *	   dependent on the order in which operations need to be performed so
 *	   required initial conditions are always met.
 *
 *	2. Cancelled buffers are recorded in pass 1 in a separate table and
 *	   there's nothing to replay from them so we can simply cull them
 *	   from the transaction. However, we can't do that until after we've
 *	   replayed all the other items because they may be dependent on the
 *	   cancelled buffer and replaying the cancelled buffer can remove it
 *	   form the cancelled buffer table. Hence they have tobe done last.
 *
 *	3. Inode allocation buffers must be replayed before inode items that
 *	   read the buffer and replay changes into it. For filesystems using the
 *	   ICREATE transactions, this means XFS_LI_ICREATE objects need to get
 *	   treated the same as inode allocation buffers as they create and
 *	   initialise the buffers directly.
 *
 *	4. Inode unlink buffers must be replayed after inode items are replayed.
 *	   This ensures that inodes are completely flushed to the inode buffer
 *	   in a "free" state before we remove the unlinked inode list pointer.
 *
 * Hence the ordering needs to be inode allocation buffers first, inode items
 * second, inode unlink buffers third and cancelled buffers last.
 *
 * But there's a problem with that - we can't tell an inode allocation buffer
 * apart from a regular buffer, so we can't separate them. We can, however,
 * tell an inode unlink buffer from the others, and so we can separate them out
 * from all the other buffers and move them to last.
 *
 * Hence, 4 lists, in order from head to tail:
 *	- buffer_list for all buffers except cancelled/inode unlink buffers
 *	- item_list for all non-buffer items
 *	- inode_buffer_list for inode unlink buffers
 *	- cancel_list for the cancelled buffers
 *
 * Note that we add objects to the tail of the lists so that first-to-last
 * ordering is preserved within the lists. Adding objects to the head of the
 * list means when we traverse from the head we walk them in last-to-first
 * order. For cancelled buffers and inode unlink buffers this doesn't matter,
 * but for all other items there may be specific ordering that we need to
 * preserve.
 */
STATIC int
xlog_recover_reorder_trans(
	struct xlog		*log,
	struct xlog_recover	*trans,
	int			pass)
{
	xlog_recover_item_t	*item, *n;
	LIST_HEAD(sort_list);
	LIST_HEAD(cancel_list);
	LIST_HEAD(buffer_list);
	LIST_HEAD(inode_buffer_list);
	LIST_HEAD(inode_list);

	list_splice_init(&trans->r_itemq, &sort_list);
	list_for_each_entry_safe(item, n, &sort_list, ri_list) {
		xfs_buf_log_format_t	*buf_f = item->ri_buf[0].i_addr;

		switch (ITEM_TYPE(item)) {
		case XFS_LI_ICREATE:
			list_move_tail(&item->ri_list, &buffer_list);
			break;
		case XFS_LI_BUF:
			if (buf_f->blf_flags & XFS_BLF_CANCEL) {
				trace_xfs_log_recover_item_reorder_head(log,
							trans, item, pass);
				list_move(&item->ri_list, &cancel_list);
				break;
			}
			if (buf_f->blf_flags & XFS_BLF_INODE_BUF) {
				list_move(&item->ri_list, &inode_buffer_list);
				break;
			}
			list_move_tail(&item->ri_list, &buffer_list);
			break;
		case XFS_LI_INODE:
		case XFS_LI_DQUOT:
		case XFS_LI_QUOTAOFF:
		case XFS_LI_EFD:
		case XFS_LI_EFI:
			trace_xfs_log_recover_item_reorder_tail(log,
							trans, item, pass);
			list_move_tail(&item->ri_list, &inode_list);
			break;
		default:
			xfs_warn(log->l_mp,
				"%s: unrecognized type of log operation",
				__func__);
			ASSERT(0);
			return XFS_ERROR(EIO);
		}
	}
	ASSERT(list_empty(&sort_list));
	if (!list_empty(&buffer_list))
		list_splice(&buffer_list, &trans->r_itemq);
	if (!list_empty(&inode_list))
		list_splice_tail(&inode_list, &trans->r_itemq);
	if (!list_empty(&inode_buffer_list))
		list_splice_tail(&inode_buffer_list, &trans->r_itemq);
	if (!list_empty(&cancel_list))
		list_splice_tail(&cancel_list, &trans->r_itemq);
	return 0;
}

/*
 * Build up the table of buf cancel records so that we don't replay
 * cancelled data in the second pass.  For buffer records that are
 * not cancel records, there is nothing to do here so we just return.
 *
 * If we get a cancel record which is already in the table, this indicates
 * that the buffer was cancelled multiple times.  In order to ensure
 * that during pass 2 we keep the record in the table until we reach its
 * last occurrence in the log, we keep a reference count in the cancel
 * record in the table to tell us how many times we expect to see this
 * record during the second pass.
 */
STATIC int
xlog_recover_buffer_pass1(
	struct xlog			*log,
	struct xlog_recover_item	*item)
{
	xfs_buf_log_format_t	*buf_f = item->ri_buf[0].i_addr;
	struct list_head	*bucket;
	struct xfs_buf_cancel	*bcp;

	/*
	 * If this isn't a cancel buffer item, then just return.
	 */
	if (!(buf_f->blf_flags & XFS_BLF_CANCEL)) {
		trace_xfs_log_recover_buf_not_cancel(log, buf_f);
		return 0;
	}

	/*
	 * Insert an xfs_buf_cancel record into the hash table of them.
	 * If there is already an identical record, bump its reference count.
	 */
	bucket = XLOG_BUF_CANCEL_BUCKET(log, buf_f->blf_blkno);
	list_for_each_entry(bcp, bucket, bc_list) {
		if (bcp->bc_blkno == buf_f->blf_blkno &&
		    bcp->bc_len == buf_f->blf_len) {
			bcp->bc_refcount++;
			trace_xfs_log_recover_buf_cancel_ref_inc(log, buf_f);
			return 0;
		}
	}

	bcp = kmem_alloc(sizeof(struct xfs_buf_cancel), KM_SLEEP);
	bcp->bc_blkno = buf_f->blf_blkno;
	bcp->bc_len = buf_f->blf_len;
	bcp->bc_refcount = 1;
	list_add_tail(&bcp->bc_list, bucket);

	trace_xfs_log_recover_buf_cancel_add(log, buf_f);
	return 0;
}

/*
 * Check to see whether the buffer being recovered has a corresponding
 * entry in the buffer cancel record table. If it is, return the cancel
 * buffer structure to the caller.
 */
STATIC struct xfs_buf_cancel *
xlog_peek_buffer_cancelled(
	struct xlog		*log,
	xfs_daddr_t		blkno,
	uint			len,
	ushort			flags)
{
	struct list_head	*bucket;
	struct xfs_buf_cancel	*bcp;

	if (!log->l_buf_cancel_table) {
		/* empty table means no cancelled buffers in the log */
		ASSERT(!(flags & XFS_BLF_CANCEL));
		return NULL;
	}

	bucket = XLOG_BUF_CANCEL_BUCKET(log, blkno);
	list_for_each_entry(bcp, bucket, bc_list) {
		if (bcp->bc_blkno == blkno && bcp->bc_len == len)
			return bcp;
	}

	/*
	 * We didn't find a corresponding entry in the table, so return 0 so
	 * that the buffer is NOT cancelled.
	 */
	ASSERT(!(flags & XFS_BLF_CANCEL));
	return NULL;
}

/*
 * If the buffer is being cancelled then return 1 so that it will be cancelled,
 * otherwise return 0.  If the buffer is actually a buffer cancel item
 * (XFS_BLF_CANCEL is set), then decrement the refcount on the entry in the
 * table and remove it from the table if this is the last reference.
 *
 * We remove the cancel record from the table when we encounter its last
 * occurrence in the log so that if the same buffer is re-used again after its
 * last cancellation we actually replay the changes made at that point.
 */
STATIC int
xlog_check_buffer_cancelled(
	struct xlog		*log,
	xfs_daddr_t		blkno,
	uint			len,
	ushort			flags)
{
	struct xfs_buf_cancel	*bcp;

	bcp = xlog_peek_buffer_cancelled(log, blkno, len, flags);
	if (!bcp)
		return 0;

	/*
	 * We've go a match, so return 1 so that the recovery of this buffer
	 * is cancelled.  If this buffer is actually a buffer cancel log
	 * item, then decrement the refcount on the one in the table and
	 * remove it if this is the last reference.
	 */
	if (flags & XFS_BLF_CANCEL) {
		if (--bcp->bc_refcount == 0) {
			list_del(&bcp->bc_list);
			kmem_free(bcp);
		}
	}
	return 1;
}

/*
 * Perform recovery for a buffer full of inodes.  In these buffers, the only
 * data which should be recovered is that which corresponds to the
 * di_next_unlinked pointers in the on disk inode structures.  The rest of the
 * data for the inodes is always logged through the inodes themselves rather
 * than the inode buffer and is recovered in xlog_recover_inode_pass2().
 *
 * The only time when buffers full of inodes are fully recovered is when the
 * buffer is full of newly allocated inodes.  In this case the buffer will
 * not be marked as an inode buffer and so will be sent to
 * xlog_recover_do_reg_buffer() below during recovery.
 */
STATIC int
xlog_recover_do_inode_buffer(
	struct xfs_mount	*mp,
	xlog_recover_item_t	*item,
	struct xfs_buf		*bp,
	xfs_buf_log_format_t	*buf_f)
{
	int			i;
	int			item_index = 0;
	int			bit = 0;
	int			nbits = 0;
	int			reg_buf_offset = 0;
	int			reg_buf_bytes = 0;
	int			next_unlinked_offset;
	int			inodes_per_buf;
	xfs_agino_t		*logged_nextp;
	xfs_agino_t		*buffer_nextp;

	trace_xfs_log_recover_buf_inode_buf(mp->m_log, buf_f);

	/*
	 * Post recovery validation only works properly on CRC enabled
	 * filesystems.
	 */
	if (xfs_sb_version_hascrc(&mp->m_sb))
		bp->b_ops = &xfs_inode_buf_ops;

	inodes_per_buf = BBTOB(bp->b_io_length) >> mp->m_sb.sb_inodelog;
	for (i = 0; i < inodes_per_buf; i++) {
		next_unlinked_offset = (i * mp->m_sb.sb_inodesize) +
			offsetof(xfs_dinode_t, di_next_unlinked);

		while (next_unlinked_offset >=
		       (reg_buf_offset + reg_buf_bytes)) {
			/*
			 * The next di_next_unlinked field is beyond
			 * the current logged region.  Find the next
			 * logged region that contains or is beyond
			 * the current di_next_unlinked field.
			 */
			bit += nbits;
			bit = xfs_next_bit(buf_f->blf_data_map,
					   buf_f->blf_map_size, bit);

			/*
			 * If there are no more logged regions in the
			 * buffer, then we're done.
			 */
			if (bit == -1)
				return 0;

			nbits = xfs_contig_bits(buf_f->blf_data_map,
						buf_f->blf_map_size, bit);
			ASSERT(nbits > 0);
			reg_buf_offset = bit << XFS_BLF_SHIFT;
			reg_buf_bytes = nbits << XFS_BLF_SHIFT;
			item_index++;
		}

		/*
		 * If the current logged region starts after the current
		 * di_next_unlinked field, then move on to the next
		 * di_next_unlinked field.
		 */
		if (next_unlinked_offset < reg_buf_offset)
			continue;

		ASSERT(item->ri_buf[item_index].i_addr != NULL);
		ASSERT((item->ri_buf[item_index].i_len % XFS_BLF_CHUNK) == 0);
		ASSERT((reg_buf_offset + reg_buf_bytes) <=
							BBTOB(bp->b_io_length));

		/*
		 * The current logged region contains a copy of the
		 * current di_next_unlinked field.  Extract its value
		 * and copy it to the buffer copy.
		 */
		logged_nextp = item->ri_buf[item_index].i_addr +
				next_unlinked_offset - reg_buf_offset;
		if (unlikely(*logged_nextp == 0)) {
			xfs_alert(mp,
		"Bad inode buffer log record (ptr = 0x%p, bp = 0x%p). "
		"Trying to replay bad (0) inode di_next_unlinked field.",
				item, bp);
			XFS_ERROR_REPORT("xlog_recover_do_inode_buf",
					 XFS_ERRLEVEL_LOW, mp);
			return XFS_ERROR(EFSCORRUPTED);
		}

		buffer_nextp = (xfs_agino_t *)xfs_buf_offset(bp,
					      next_unlinked_offset);
		*buffer_nextp = *logged_nextp;

		/*
		 * If necessary, recalculate the CRC in the on-disk inode. We
		 * have to leave the inode in a consistent state for whoever
		 * reads it next....
		 */
		xfs_dinode_calc_crc(mp, (struct xfs_dinode *)
				xfs_buf_offset(bp, i * mp->m_sb.sb_inodesize));

	}

	return 0;
}

/*
 * V5 filesystems know the age of the buffer on disk being recovered. We can
 * have newer objects on disk than we are replaying, and so for these cases we
 * don't want to replay the current change as that will make the buffer contents
 * temporarily invalid on disk.
 *
 * The magic number might not match the buffer type we are going to recover
 * (e.g. reallocated blocks), so we ignore the xfs_buf_log_format flags.  Hence
 * extract the LSN of the existing object in the buffer based on it's current
 * magic number.  If we don't recognise the magic number in the buffer, then
 * return a LSN of -1 so that the caller knows it was an unrecognised block and
 * so can recover the buffer.
 *
 * Note: we cannot rely solely on magic number matches to determine that the
 * buffer has a valid LSN - we also need to verify that it belongs to this
 * filesystem, so we need to extract the object's LSN and compare it to that
 * which we read from the superblock. If the UUIDs don't match, then we've got a
 * stale metadata block from an old filesystem instance that we need to recover
 * over the top of.
 */
static xfs_lsn_t
xlog_recover_get_buf_lsn(
	struct xfs_mount	*mp,
	struct xfs_buf		*bp)
{
	__uint32_t		magic32;
	__uint16_t		magic16;
	__uint16_t		magicda;
	void			*blk = bp->b_addr;
	uuid_t			*uuid;
	xfs_lsn_t		lsn = -1;

	/* v4 filesystems always recover immediately */
	if (!xfs_sb_version_hascrc(&mp->m_sb))
		goto recover_immediately;

	magic32 = be32_to_cpu(*(__be32 *)blk);
	switch (magic32) {
	case XFS_ABTB_CRC_MAGIC:
	case XFS_ABTC_CRC_MAGIC:
	case XFS_ABTB_MAGIC:
	case XFS_ABTC_MAGIC:
	case XFS_IBT_CRC_MAGIC:
	case XFS_IBT_MAGIC: {
		struct xfs_btree_block *btb = blk;

		lsn = be64_to_cpu(btb->bb_u.s.bb_lsn);
		uuid = &btb->bb_u.s.bb_uuid;
		break;
	}
	case XFS_BMAP_CRC_MAGIC:
	case XFS_BMAP_MAGIC: {
		struct xfs_btree_block *btb = blk;

		lsn = be64_to_cpu(btb->bb_u.l.bb_lsn);
		uuid = &btb->bb_u.l.bb_uuid;
		break;
	}
	case XFS_AGF_MAGIC:
		lsn = be64_to_cpu(((struct xfs_agf *)blk)->agf_lsn);
		uuid = &((struct xfs_agf *)blk)->agf_uuid;
		break;
	case XFS_AGFL_MAGIC:
		lsn = be64_to_cpu(((struct xfs_agfl *)blk)->agfl_lsn);
		uuid = &((struct xfs_agfl *)blk)->agfl_uuid;
		break;
	case XFS_AGI_MAGIC:
		lsn = be64_to_cpu(((struct xfs_agi *)blk)->agi_lsn);
		uuid = &((struct xfs_agi *)blk)->agi_uuid;
		break;
	case XFS_SYMLINK_MAGIC:
		lsn = be64_to_cpu(((struct xfs_dsymlink_hdr *)blk)->sl_lsn);
		uuid = &((struct xfs_dsymlink_hdr *)blk)->sl_uuid;
		break;
	case XFS_DIR3_BLOCK_MAGIC:
	case XFS_DIR3_DATA_MAGIC:
	case XFS_DIR3_FREE_MAGIC:
		lsn = be64_to_cpu(((struct xfs_dir3_blk_hdr *)blk)->lsn);
		uuid = &((struct xfs_dir3_blk_hdr *)blk)->uuid;
		break;
	case XFS_ATTR3_RMT_MAGIC:
		lsn = be64_to_cpu(((struct xfs_attr3_rmt_hdr *)blk)->rm_lsn);
		uuid = &((struct xfs_attr3_rmt_hdr *)blk)->rm_uuid;
		break;
	case XFS_SB_MAGIC:
		lsn = be64_to_cpu(((struct xfs_dsb *)blk)->sb_lsn);
		uuid = &((struct xfs_dsb *)blk)->sb_uuid;
		break;
	default:
		break;
	}

	if (lsn != (xfs_lsn_t)-1) {
		if (!uuid_equal(&mp->m_sb.sb_uuid, uuid))
			goto recover_immediately;
		return lsn;
	}

	magicda = be16_to_cpu(((struct xfs_da_blkinfo *)blk)->magic);
	switch (magicda) {
	case XFS_DIR3_LEAF1_MAGIC:
	case XFS_DIR3_LEAFN_MAGIC:
	case XFS_DA3_NODE_MAGIC:
		lsn = be64_to_cpu(((struct xfs_da3_blkinfo *)blk)->lsn);
		uuid = &((struct xfs_da3_blkinfo *)blk)->uuid;
		break;
	default:
		break;
	}

	if (lsn != (xfs_lsn_t)-1) {
		if (!uuid_equal(&mp->m_sb.sb_uuid, uuid))
			goto recover_immediately;
		return lsn;
	}

	/*
	 * We do individual object checks on dquot and inode buffers as they
	 * have their own individual LSN records. Also, we could have a stale
	 * buffer here, so we have to at least recognise these buffer types.
	 *
	 * A notd complexity here is inode unlinked list processing - it logs
	 * the inode directly in the buffer, but we don't know which inodes have
	 * been modified, and there is no global buffer LSN. Hence we need to
	 * recover all inode buffer types immediately. This problem will be
	 * fixed by logical logging of the unlinked list modifications.
	 */
	magic16 = be16_to_cpu(*(__be16 *)blk);
	switch (magic16) {
	case XFS_DQUOT_MAGIC:
	case XFS_DINODE_MAGIC:
		goto recover_immediately;
	default:
		break;
	}

	/* unknown buffer contents, recover immediately */

recover_immediately:
	return (xfs_lsn_t)-1;

}

/*
 * Validate the recovered buffer is of the correct type and attach the
 * appropriate buffer operations to them for writeback. Magic numbers are in a
 * few places:
 *	the first 16 bits of the buffer (inode buffer, dquot buffer),
 *	the first 32 bits of the buffer (most blocks),
 *	inside a struct xfs_da_blkinfo at the start of the buffer.
 */
static void
xlog_recover_validate_buf_type(
	struct xfs_mount	*mp,
	struct xfs_buf		*bp,
	xfs_buf_log_format_t	*buf_f)
{
	struct xfs_da_blkinfo	*info = bp->b_addr;
	__uint32_t		magic32;
	__uint16_t		magic16;
	__uint16_t		magicda;

	magic32 = be32_to_cpu(*(__be32 *)bp->b_addr);
	magic16 = be16_to_cpu(*(__be16*)bp->b_addr);
	magicda = be16_to_cpu(info->magic);
	switch (xfs_blft_from_flags(buf_f)) {
	case XFS_BLFT_BTREE_BUF:
		switch (magic32) {
		case XFS_ABTB_CRC_MAGIC:
		case XFS_ABTC_CRC_MAGIC:
		case XFS_ABTB_MAGIC:
		case XFS_ABTC_MAGIC:
			bp->b_ops = &xfs_allocbt_buf_ops;
			break;
		case XFS_IBT_CRC_MAGIC:
		case XFS_IBT_MAGIC:
			bp->b_ops = &xfs_inobt_buf_ops;
			break;
		case XFS_BMAP_CRC_MAGIC:
		case XFS_BMAP_MAGIC:
			bp->b_ops = &xfs_bmbt_buf_ops;
			break;
		default:
			xfs_warn(mp, "Bad btree block magic!");
			ASSERT(0);
			break;
		}
		break;
	case XFS_BLFT_AGF_BUF:
		if (magic32 != XFS_AGF_MAGIC) {
			xfs_warn(mp, "Bad AGF block magic!");
			ASSERT(0);
			break;
		}
		bp->b_ops = &xfs_agf_buf_ops;
		break;
	case XFS_BLFT_AGFL_BUF:
		if (!xfs_sb_version_hascrc(&mp->m_sb))
			break;
		if (magic32 != XFS_AGFL_MAGIC) {
			xfs_warn(mp, "Bad AGFL block magic!");
			ASSERT(0);
			break;
		}
		bp->b_ops = &xfs_agfl_buf_ops;
		break;
	case XFS_BLFT_AGI_BUF:
		if (magic32 != XFS_AGI_MAGIC) {
			xfs_warn(mp, "Bad AGI block magic!");
			ASSERT(0);
			break;
		}
		bp->b_ops = &xfs_agi_buf_ops;
		break;
	case XFS_BLFT_UDQUOT_BUF:
	case XFS_BLFT_PDQUOT_BUF:
	case XFS_BLFT_GDQUOT_BUF:
#ifdef CONFIG_XFS_QUOTA
		if (magic16 != XFS_DQUOT_MAGIC) {
			xfs_warn(mp, "Bad DQUOT block magic!");
			ASSERT(0);
			break;
		}
		bp->b_ops = &xfs_dquot_buf_ops;
#else
		xfs_alert(mp,
	"Trying to recover dquots without QUOTA support built in!");
		ASSERT(0);
#endif
		break;
	case XFS_BLFT_DINO_BUF:
		/*
		 * we get here with inode allocation buffers, not buffers that
		 * track unlinked list changes.
		 */
		if (magic16 != XFS_DINODE_MAGIC) {
			xfs_warn(mp, "Bad INODE block magic!");
			ASSERT(0);
			break;
		}
		bp->b_ops = &xfs_inode_buf_ops;
		break;
	case XFS_BLFT_SYMLINK_BUF:
		if (magic32 != XFS_SYMLINK_MAGIC) {
			xfs_warn(mp, "Bad symlink block magic!");
			ASSERT(0);
			break;
		}
		bp->b_ops = &xfs_symlink_buf_ops;
		break;
	case XFS_BLFT_DIR_BLOCK_BUF:
		if (magic32 != XFS_DIR2_BLOCK_MAGIC &&
		    magic32 != XFS_DIR3_BLOCK_MAGIC) {
			xfs_warn(mp, "Bad dir block magic!");
			ASSERT(0);
			break;
		}
		bp->b_ops = &xfs_dir3_block_buf_ops;
		break;
	case XFS_BLFT_DIR_DATA_BUF:
		if (magic32 != XFS_DIR2_DATA_MAGIC &&
		    magic32 != XFS_DIR3_DATA_MAGIC) {
			xfs_warn(mp, "Bad dir data magic!");
			ASSERT(0);
			break;
		}
		bp->b_ops = &xfs_dir3_data_buf_ops;
		break;
	case XFS_BLFT_DIR_FREE_BUF:
		if (magic32 != XFS_DIR2_FREE_MAGIC &&
		    magic32 != XFS_DIR3_FREE_MAGIC) {
			xfs_warn(mp, "Bad dir3 free magic!");
			ASSERT(0);
			break;
		}
		bp->b_ops = &xfs_dir3_free_buf_ops;
		break;
	case XFS_BLFT_DIR_LEAF1_BUF:
		if (magicda != XFS_DIR2_LEAF1_MAGIC &&
		    magicda != XFS_DIR3_LEAF1_MAGIC) {
			xfs_warn(mp, "Bad dir leaf1 magic!");
			ASSERT(0);
			break;
		}
		bp->b_ops = &xfs_dir3_leaf1_buf_ops;
		break;
	case XFS_BLFT_DIR_LEAFN_BUF:
		if (magicda != XFS_DIR2_LEAFN_MAGIC &&
		    magicda != XFS_DIR3_LEAFN_MAGIC) {
			xfs_warn(mp, "Bad dir leafn magic!");
			ASSERT(0);
			break;
		}
		bp->b_ops = &xfs_dir3_leafn_buf_ops;
		break;
	case XFS_BLFT_DA_NODE_BUF:
		if (magicda != XFS_DA_NODE_MAGIC &&
		    magicda != XFS_DA3_NODE_MAGIC) {
			xfs_warn(mp, "Bad da node magic!");
			ASSERT(0);
			break;
		}
		bp->b_ops = &xfs_da3_node_buf_ops;
		break;
	case XFS_BLFT_ATTR_LEAF_BUF:
		if (magicda != XFS_ATTR_LEAF_MAGIC &&
		    magicda != XFS_ATTR3_LEAF_MAGIC) {
			xfs_warn(mp, "Bad attr leaf magic!");
			ASSERT(0);
			break;
		}
		bp->b_ops = &xfs_attr3_leaf_buf_ops;
		break;
	case XFS_BLFT_ATTR_RMT_BUF:
		if (!xfs_sb_version_hascrc(&mp->m_sb))
			break;
		if (magic32 != XFS_ATTR3_RMT_MAGIC) {
			xfs_warn(mp, "Bad attr remote magic!");
			ASSERT(0);
			break;
		}
		bp->b_ops = &xfs_attr3_rmt_buf_ops;
		break;
	case XFS_BLFT_SB_BUF:
		if (magic32 != XFS_SB_MAGIC) {
			xfs_warn(mp, "Bad SB block magic!");
			ASSERT(0);
			break;
		}
		bp->b_ops = &xfs_sb_buf_ops;
		break;
	default:
		xfs_warn(mp, "Unknown buffer type %d!",
			 xfs_blft_from_flags(buf_f));
		break;
	}
}

/*
 * Perform a 'normal' buffer recovery.  Each logged region of the
 * buffer should be copied over the corresponding region in the
 * given buffer.  The bitmap in the buf log format structure indicates
 * where to place the logged data.
 */
STATIC void
xlog_recover_do_reg_buffer(
	struct xfs_mount	*mp,
	xlog_recover_item_t	*item,
	struct xfs_buf		*bp,
	xfs_buf_log_format_t	*buf_f)
{
	int			i;
	int			bit;
	int			nbits;
	int                     error;

	trace_xfs_log_recover_buf_reg_buf(mp->m_log, buf_f);

	bit = 0;
	i = 1;  /* 0 is the buf format structure */
	while (1) {
		bit = xfs_next_bit(buf_f->blf_data_map,
				   buf_f->blf_map_size, bit);
		if (bit == -1)
			break;
		nbits = xfs_contig_bits(buf_f->blf_data_map,
					buf_f->blf_map_size, bit);
		ASSERT(nbits > 0);
		ASSERT(item->ri_buf[i].i_addr != NULL);
		ASSERT(item->ri_buf[i].i_len % XFS_BLF_CHUNK == 0);
		ASSERT(BBTOB(bp->b_io_length) >=
		       ((uint)bit << XFS_BLF_SHIFT) + (nbits << XFS_BLF_SHIFT));

		/*
		 * The dirty regions logged in the buffer, even though
		 * contiguous, may span multiple chunks. This is because the
		 * dirty region may span a physical page boundary in a buffer
		 * and hence be split into two separate vectors for writing into
		 * the log. Hence we need to trim nbits back to the length of
		 * the current region being copied out of the log.
		 */
		if (item->ri_buf[i].i_len < (nbits << XFS_BLF_SHIFT))
			nbits = item->ri_buf[i].i_len >> XFS_BLF_SHIFT;

		/*
		 * Do a sanity check if this is a dquot buffer. Just checking
		 * the first dquot in the buffer should do. XXXThis is
		 * probably a good thing to do for other buf types also.
		 */
		error = 0;
		if (buf_f->blf_flags &
		   (XFS_BLF_UDQUOT_BUF|XFS_BLF_PDQUOT_BUF|XFS_BLF_GDQUOT_BUF)) {
			if (item->ri_buf[i].i_addr == NULL) {
				xfs_alert(mp,
					"XFS: NULL dquot in %s.", __func__);
				goto next;
			}
			if (item->ri_buf[i].i_len < sizeof(xfs_disk_dquot_t)) {
				xfs_alert(mp,
					"XFS: dquot too small (%d) in %s.",
					item->ri_buf[i].i_len, __func__);
				goto next;
			}
			error = xfs_dqcheck(mp, item->ri_buf[i].i_addr,
					       -1, 0, XFS_QMOPT_DOWARN,
					       "dquot_buf_recover");
			if (error)
				goto next;
		}

		memcpy(xfs_buf_offset(bp,
			(uint)bit << XFS_BLF_SHIFT),	/* dest */
			item->ri_buf[i].i_addr,		/* source */
			nbits<<XFS_BLF_SHIFT);		/* length */
 next:
		i++;
		bit += nbits;
	}

	/* Shouldn't be any more regions */
	ASSERT(i == item->ri_total);

	/*
	 * We can only do post recovery validation on items on CRC enabled
	 * fielsystems as we need to know when the buffer was written to be able
	 * to determine if we should have replayed the item. If we replay old
	 * metadata over a newer buffer, then it will enter a temporarily
	 * inconsistent state resulting in verification failures. Hence for now
	 * just avoid the verification stage for non-crc filesystems
	 */
	if (xfs_sb_version_hascrc(&mp->m_sb))
		xlog_recover_validate_buf_type(mp, bp, buf_f);
<<<<<<< HEAD
}

/*
 * Do some primitive error checking on ondisk dquot data structures.
 */
int
xfs_qm_dqcheck(
	struct xfs_mount *mp,
	xfs_disk_dquot_t *ddq,
	xfs_dqid_t	 id,
	uint		 type,	  /* used only when IO_dorepair is true */
	uint		 flags,
	char		 *str)
{
	xfs_dqblk_t	 *d = (xfs_dqblk_t *)ddq;
	int		errs = 0;

	/*
	 * We can encounter an uninitialized dquot buffer for 2 reasons:
	 * 1. If we crash while deleting the quotainode(s), and those blks got
	 *    used for user data. This is because we take the path of regular
	 *    file deletion; however, the size field of quotainodes is never
	 *    updated, so all the tricks that we play in itruncate_finish
	 *    don't quite matter.
	 *
	 * 2. We don't play the quota buffers when there's a quotaoff logitem.
	 *    But the allocation will be replayed so we'll end up with an
	 *    uninitialized quota block.
	 *
	 * This is all fine; things are still consistent, and we haven't lost
	 * any quota information. Just don't complain about bad dquot blks.
	 */
	if (ddq->d_magic != cpu_to_be16(XFS_DQUOT_MAGIC)) {
		if (flags & XFS_QMOPT_DOWARN)
			xfs_alert(mp,
			"%s : XFS dquot ID 0x%x, magic 0x%x != 0x%x",
			str, id, be16_to_cpu(ddq->d_magic), XFS_DQUOT_MAGIC);
		errs++;
	}
	if (ddq->d_version != XFS_DQUOT_VERSION) {
		if (flags & XFS_QMOPT_DOWARN)
			xfs_alert(mp,
			"%s : XFS dquot ID 0x%x, version 0x%x != 0x%x",
			str, id, ddq->d_version, XFS_DQUOT_VERSION);
		errs++;
	}

	if (ddq->d_flags != XFS_DQ_USER &&
	    ddq->d_flags != XFS_DQ_PROJ &&
	    ddq->d_flags != XFS_DQ_GROUP) {
		if (flags & XFS_QMOPT_DOWARN)
			xfs_alert(mp,
			"%s : XFS dquot ID 0x%x, unknown flags 0x%x",
			str, id, ddq->d_flags);
		errs++;
	}

	if (id != -1 && id != be32_to_cpu(ddq->d_id)) {
		if (flags & XFS_QMOPT_DOWARN)
			xfs_alert(mp,
			"%s : ondisk-dquot 0x%p, ID mismatch: "
			"0x%x expected, found id 0x%x",
			str, ddq, id, be32_to_cpu(ddq->d_id));
		errs++;
	}

	if (!errs && ddq->d_id) {
		if (ddq->d_blk_softlimit &&
		    be64_to_cpu(ddq->d_bcount) >
				be64_to_cpu(ddq->d_blk_softlimit)) {
			if (!ddq->d_btimer) {
				if (flags & XFS_QMOPT_DOWARN)
					xfs_alert(mp,
			"%s : Dquot ID 0x%x (0x%p) BLK TIMER NOT STARTED",
					str, (int)be32_to_cpu(ddq->d_id), ddq);
				errs++;
			}
		}
		if (ddq->d_ino_softlimit &&
		    be64_to_cpu(ddq->d_icount) >
				be64_to_cpu(ddq->d_ino_softlimit)) {
			if (!ddq->d_itimer) {
				if (flags & XFS_QMOPT_DOWARN)
					xfs_alert(mp,
			"%s : Dquot ID 0x%x (0x%p) INODE TIMER NOT STARTED",
					str, (int)be32_to_cpu(ddq->d_id), ddq);
				errs++;
			}
		}
		if (ddq->d_rtb_softlimit &&
		    be64_to_cpu(ddq->d_rtbcount) >
				be64_to_cpu(ddq->d_rtb_softlimit)) {
			if (!ddq->d_rtbtimer) {
				if (flags & XFS_QMOPT_DOWARN)
					xfs_alert(mp,
			"%s : Dquot ID 0x%x (0x%p) RTBLK TIMER NOT STARTED",
					str, (int)be32_to_cpu(ddq->d_id), ddq);
				errs++;
			}
		}
	}

	if (!errs || !(flags & XFS_QMOPT_DQREPAIR))
		return errs;

	if (flags & XFS_QMOPT_DOWARN)
		xfs_notice(mp, "Re-initializing dquot ID 0x%x", id);

	/*
	 * Typically, a repair is only requested by quotacheck.
	 */
	ASSERT(id != -1);
	ASSERT(flags & XFS_QMOPT_DQREPAIR);
	memset(d, 0, sizeof(xfs_dqblk_t));

	d->dd_diskdq.d_magic = cpu_to_be16(XFS_DQUOT_MAGIC);
	d->dd_diskdq.d_version = XFS_DQUOT_VERSION;
	d->dd_diskdq.d_flags = type;
	d->dd_diskdq.d_id = cpu_to_be32(id);

	if (xfs_sb_version_hascrc(&mp->m_sb)) {
		uuid_copy(&d->dd_uuid, &mp->m_sb.sb_uuid);
		xfs_update_cksum((char *)d, sizeof(struct xfs_dqblk),
				 XFS_DQUOT_CRC_OFF);
	}

	return errs;
=======
>>>>>>> d8ec26d7
}

/*
 * Perform a dquot buffer recovery.
 * Simple algorithm: if we have found a QUOTAOFF log item of the same type
 * (ie. USR or GRP), then just toss this buffer away; don't recover it.
 * Else, treat it as a regular buffer and do recovery.
 */
STATIC void
xlog_recover_do_dquot_buffer(
	struct xfs_mount		*mp,
	struct xlog			*log,
	struct xlog_recover_item	*item,
	struct xfs_buf			*bp,
	struct xfs_buf_log_format	*buf_f)
{
	uint			type;

	trace_xfs_log_recover_buf_dquot_buf(log, buf_f);

	/*
	 * Filesystems are required to send in quota flags at mount time.
	 */
	if (mp->m_qflags == 0) {
		return;
	}

	type = 0;
	if (buf_f->blf_flags & XFS_BLF_UDQUOT_BUF)
		type |= XFS_DQ_USER;
	if (buf_f->blf_flags & XFS_BLF_PDQUOT_BUF)
		type |= XFS_DQ_PROJ;
	if (buf_f->blf_flags & XFS_BLF_GDQUOT_BUF)
		type |= XFS_DQ_GROUP;
	/*
	 * This type of quotas was turned off, so ignore this buffer
	 */
	if (log->l_quotaoffs_flag & type)
		return;

	xlog_recover_do_reg_buffer(mp, item, bp, buf_f);
}

/*
 * This routine replays a modification made to a buffer at runtime.
 * There are actually two types of buffer, regular and inode, which
 * are handled differently.  Inode buffers are handled differently
 * in that we only recover a specific set of data from them, namely
 * the inode di_next_unlinked fields.  This is because all other inode
 * data is actually logged via inode records and any data we replay
 * here which overlaps that may be stale.
 *
 * When meta-data buffers are freed at run time we log a buffer item
 * with the XFS_BLF_CANCEL bit set to indicate that previous copies
 * of the buffer in the log should not be replayed at recovery time.
 * This is so that if the blocks covered by the buffer are reused for
 * file data before we crash we don't end up replaying old, freed
 * meta-data into a user's file.
 *
 * To handle the cancellation of buffer log items, we make two passes
 * over the log during recovery.  During the first we build a table of
 * those buffers which have been cancelled, and during the second we
 * only replay those buffers which do not have corresponding cancel
 * records in the table.  See xlog_recover_buffer_pass[1,2] above
 * for more details on the implementation of the table of cancel records.
 */
STATIC int
xlog_recover_buffer_pass2(
	struct xlog			*log,
	struct list_head		*buffer_list,
	struct xlog_recover_item	*item,
	xfs_lsn_t			current_lsn)
{
	xfs_buf_log_format_t	*buf_f = item->ri_buf[0].i_addr;
	xfs_mount_t		*mp = log->l_mp;
	xfs_buf_t		*bp;
	int			error;
	uint			buf_flags;
	xfs_lsn_t		lsn;

	/*
	 * In this pass we only want to recover all the buffers which have
	 * not been cancelled and are not cancellation buffers themselves.
	 */
	if (xlog_check_buffer_cancelled(log, buf_f->blf_blkno,
			buf_f->blf_len, buf_f->blf_flags)) {
		trace_xfs_log_recover_buf_cancel(log, buf_f);
		return 0;
	}

	trace_xfs_log_recover_buf_recover(log, buf_f);

	buf_flags = 0;
	if (buf_f->blf_flags & XFS_BLF_INODE_BUF)
		buf_flags |= XBF_UNMAPPED;

	bp = xfs_buf_read(mp->m_ddev_targp, buf_f->blf_blkno, buf_f->blf_len,
			  buf_flags, NULL);
	if (!bp)
		return XFS_ERROR(ENOMEM);
	error = bp->b_error;
	if (error) {
		xfs_buf_ioerror_alert(bp, "xlog_recover_do..(read#1)");
		goto out_release;
	}

	/*
	 * recover the buffer only if we get an LSN from it and it's less than
	 * the lsn of the transaction we are replaying.
	 */
	lsn = xlog_recover_get_buf_lsn(mp, bp);
	if (lsn && lsn != -1 && XFS_LSN_CMP(lsn, current_lsn) >= 0)
		goto out_release;

	if (buf_f->blf_flags & XFS_BLF_INODE_BUF) {
		error = xlog_recover_do_inode_buffer(mp, item, bp, buf_f);
	} else if (buf_f->blf_flags &
		  (XFS_BLF_UDQUOT_BUF|XFS_BLF_PDQUOT_BUF|XFS_BLF_GDQUOT_BUF)) {
		xlog_recover_do_dquot_buffer(mp, log, item, bp, buf_f);
	} else {
		xlog_recover_do_reg_buffer(mp, item, bp, buf_f);
	}
	if (error)
		goto out_release;

	/*
	 * Perform delayed write on the buffer.  Asynchronous writes will be
	 * slower when taking into account all the buffers to be flushed.
	 *
	 * Also make sure that only inode buffers with good sizes stay in
	 * the buffer cache.  The kernel moves inodes in buffers of 1 block
	 * or XFS_INODE_CLUSTER_SIZE bytes, whichever is bigger.  The inode
	 * buffers in the log can be a different size if the log was generated
	 * by an older kernel using unclustered inode buffers or a newer kernel
	 * running with a different inode cluster size.  Regardless, if the
	 * the inode buffer size isn't MAX(blocksize, XFS_INODE_CLUSTER_SIZE)
	 * for *our* value of XFS_INODE_CLUSTER_SIZE, then we need to keep
	 * the buffer out of the buffer cache so that the buffer won't
	 * overlap with future reads of those inodes.
	 */
	if (XFS_DINODE_MAGIC ==
	    be16_to_cpu(*((__be16 *)xfs_buf_offset(bp, 0))) &&
	    (BBTOB(bp->b_io_length) != MAX(log->l_mp->m_sb.sb_blocksize,
			(__uint32_t)XFS_INODE_CLUSTER_SIZE(log->l_mp)))) {
		xfs_buf_stale(bp);
		error = xfs_bwrite(bp);
	} else {
		ASSERT(bp->b_target->bt_mount == mp);
		bp->b_iodone = xlog_recover_iodone;
		xfs_buf_delwri_queue(bp, buffer_list);
	}

out_release:
	xfs_buf_relse(bp);
	return error;
}

/*
 * Inode fork owner changes
 *
 * If we have been told that we have to reparent the inode fork, it's because an
 * extent swap operation on a CRC enabled filesystem has been done and we are
 * replaying it. We need to walk the BMBT of the appropriate fork and change the
 * owners of it.
 *
 * The complexity here is that we don't have an inode context to work with, so
 * after we've replayed the inode we need to instantiate one.  This is where the
 * fun begins.
 *
 * We are in the middle of log recovery, so we can't run transactions. That
 * means we cannot use cache coherent inode instantiation via xfs_iget(), as
 * that will result in the corresponding iput() running the inode through
 * xfs_inactive(). If we've just replayed an inode core that changes the link
 * count to zero (i.e. it's been unlinked), then xfs_inactive() will run
 * transactions (bad!).
 *
 * So, to avoid this, we instantiate an inode directly from the inode core we've
 * just recovered. We have the buffer still locked, and all we really need to
 * instantiate is the inode core and the forks being modified. We can do this
 * manually, then run the inode btree owner change, and then tear down the
 * xfs_inode without having to run any transactions at all.
 *
 * Also, because we don't have a transaction context available here but need to
 * gather all the buffers we modify for writeback so we pass the buffer_list
 * instead for the operation to use.
 */

STATIC int
xfs_recover_inode_owner_change(
	struct xfs_mount	*mp,
	struct xfs_dinode	*dip,
	struct xfs_inode_log_format *in_f,
	struct list_head	*buffer_list)
{
	struct xfs_inode	*ip;
	int			error;

	ASSERT(in_f->ilf_fields & (XFS_ILOG_DOWNER|XFS_ILOG_AOWNER));

	ip = xfs_inode_alloc(mp, in_f->ilf_ino);
	if (!ip)
		return ENOMEM;

	/* instantiate the inode */
	xfs_dinode_from_disk(&ip->i_d, dip);
	ASSERT(ip->i_d.di_version >= 3);

	error = xfs_iformat_fork(ip, dip);
	if (error)
		goto out_free_ip;


	if (in_f->ilf_fields & XFS_ILOG_DOWNER) {
		ASSERT(in_f->ilf_fields & XFS_ILOG_DBROOT);
		error = xfs_bmbt_change_owner(NULL, ip, XFS_DATA_FORK,
					      ip->i_ino, buffer_list);
		if (error)
			goto out_free_ip;
	}

	if (in_f->ilf_fields & XFS_ILOG_AOWNER) {
		ASSERT(in_f->ilf_fields & XFS_ILOG_ABROOT);
		error = xfs_bmbt_change_owner(NULL, ip, XFS_ATTR_FORK,
					      ip->i_ino, buffer_list);
		if (error)
			goto out_free_ip;
	}

out_free_ip:
	xfs_inode_free(ip);
	return error;
}

STATIC int
xlog_recover_inode_pass2(
	struct xlog			*log,
	struct list_head		*buffer_list,
	struct xlog_recover_item	*item,
	xfs_lsn_t			current_lsn)
{
	xfs_inode_log_format_t	*in_f;
	xfs_mount_t		*mp = log->l_mp;
	xfs_buf_t		*bp;
	xfs_dinode_t		*dip;
	int			len;
	xfs_caddr_t		src;
	xfs_caddr_t		dest;
	int			error;
	int			attr_index;
	uint			fields;
	xfs_icdinode_t		*dicp;
	uint			isize;
	int			need_free = 0;

	if (item->ri_buf[0].i_len == sizeof(xfs_inode_log_format_t)) {
		in_f = item->ri_buf[0].i_addr;
	} else {
		in_f = kmem_alloc(sizeof(xfs_inode_log_format_t), KM_SLEEP);
		need_free = 1;
		error = xfs_inode_item_format_convert(&item->ri_buf[0], in_f);
		if (error)
			goto error;
	}

	/*
	 * Inode buffers can be freed, look out for it,
	 * and do not replay the inode.
	 */
	if (xlog_check_buffer_cancelled(log, in_f->ilf_blkno,
					in_f->ilf_len, 0)) {
		error = 0;
		trace_xfs_log_recover_inode_cancel(log, in_f);
		goto error;
	}
	trace_xfs_log_recover_inode_recover(log, in_f);

	bp = xfs_buf_read(mp->m_ddev_targp, in_f->ilf_blkno, in_f->ilf_len, 0,
			  &xfs_inode_buf_ops);
	if (!bp) {
		error = ENOMEM;
		goto error;
	}
	error = bp->b_error;
	if (error) {
		xfs_buf_ioerror_alert(bp, "xlog_recover_do..(read#2)");
		goto out_release;
	}
	ASSERT(in_f->ilf_fields & XFS_ILOG_CORE);
	dip = (xfs_dinode_t *)xfs_buf_offset(bp, in_f->ilf_boffset);

	/*
	 * Make sure the place we're flushing out to really looks
	 * like an inode!
	 */
	if (unlikely(dip->di_magic != cpu_to_be16(XFS_DINODE_MAGIC))) {
		xfs_alert(mp,
	"%s: Bad inode magic number, dip = 0x%p, dino bp = 0x%p, ino = %Ld",
			__func__, dip, bp, in_f->ilf_ino);
		XFS_ERROR_REPORT("xlog_recover_inode_pass2(1)",
				 XFS_ERRLEVEL_LOW, mp);
		error = EFSCORRUPTED;
		goto out_release;
	}
	dicp = item->ri_buf[1].i_addr;
	if (unlikely(dicp->di_magic != XFS_DINODE_MAGIC)) {
		xfs_alert(mp,
			"%s: Bad inode log record, rec ptr 0x%p, ino %Ld",
			__func__, item, in_f->ilf_ino);
		XFS_ERROR_REPORT("xlog_recover_inode_pass2(2)",
				 XFS_ERRLEVEL_LOW, mp);
		error = EFSCORRUPTED;
		goto out_release;
	}

	/*
	 * If the inode has an LSN in it, recover the inode only if it's less
	 * than the lsn of the transaction we are replaying. Note: we still
	 * need to replay an owner change even though the inode is more recent
	 * than the transaction as there is no guarantee that all the btree
	 * blocks are more recent than this transaction, too.
	 */
	if (dip->di_version >= 3) {
		xfs_lsn_t	lsn = be64_to_cpu(dip->di_lsn);

		if (lsn && lsn != -1 && XFS_LSN_CMP(lsn, current_lsn) >= 0) {
			trace_xfs_log_recover_inode_skip(log, in_f);
			error = 0;
			goto out_owner_change;
		}
	}

	/*
	 * di_flushiter is only valid for v1/2 inodes. All changes for v3 inodes
	 * are transactional and if ordering is necessary we can determine that
	 * more accurately by the LSN field in the V3 inode core. Don't trust
	 * the inode versions we might be changing them here - use the
	 * superblock flag to determine whether we need to look at di_flushiter
	 * to skip replay when the on disk inode is newer than the log one
	 */
	if (!xfs_sb_version_hascrc(&mp->m_sb) &&
	    dicp->di_flushiter < be16_to_cpu(dip->di_flushiter)) {
		/*
		 * Deal with the wrap case, DI_MAX_FLUSH is less
		 * than smaller numbers
		 */
		if (be16_to_cpu(dip->di_flushiter) == DI_MAX_FLUSH &&
		    dicp->di_flushiter < (DI_MAX_FLUSH >> 1)) {
			/* do nothing */
		} else {
			trace_xfs_log_recover_inode_skip(log, in_f);
			error = 0;
			goto out_release;
		}
	}

	/* Take the opportunity to reset the flush iteration count */
	dicp->di_flushiter = 0;

	if (unlikely(S_ISREG(dicp->di_mode))) {
		if ((dicp->di_format != XFS_DINODE_FMT_EXTENTS) &&
		    (dicp->di_format != XFS_DINODE_FMT_BTREE)) {
			XFS_CORRUPTION_ERROR("xlog_recover_inode_pass2(3)",
					 XFS_ERRLEVEL_LOW, mp, dicp);
			xfs_alert(mp,
		"%s: Bad regular inode log record, rec ptr 0x%p, "
		"ino ptr = 0x%p, ino bp = 0x%p, ino %Ld",
				__func__, item, dip, bp, in_f->ilf_ino);
			error = EFSCORRUPTED;
			goto out_release;
		}
	} else if (unlikely(S_ISDIR(dicp->di_mode))) {
		if ((dicp->di_format != XFS_DINODE_FMT_EXTENTS) &&
		    (dicp->di_format != XFS_DINODE_FMT_BTREE) &&
		    (dicp->di_format != XFS_DINODE_FMT_LOCAL)) {
			XFS_CORRUPTION_ERROR("xlog_recover_inode_pass2(4)",
					     XFS_ERRLEVEL_LOW, mp, dicp);
			xfs_alert(mp,
		"%s: Bad dir inode log record, rec ptr 0x%p, "
		"ino ptr = 0x%p, ino bp = 0x%p, ino %Ld",
				__func__, item, dip, bp, in_f->ilf_ino);
			error = EFSCORRUPTED;
			goto out_release;
		}
	}
	if (unlikely(dicp->di_nextents + dicp->di_anextents > dicp->di_nblocks)){
		XFS_CORRUPTION_ERROR("xlog_recover_inode_pass2(5)",
				     XFS_ERRLEVEL_LOW, mp, dicp);
		xfs_alert(mp,
	"%s: Bad inode log record, rec ptr 0x%p, dino ptr 0x%p, "
	"dino bp 0x%p, ino %Ld, total extents = %d, nblocks = %Ld",
			__func__, item, dip, bp, in_f->ilf_ino,
			dicp->di_nextents + dicp->di_anextents,
			dicp->di_nblocks);
		error = EFSCORRUPTED;
		goto out_release;
	}
	if (unlikely(dicp->di_forkoff > mp->m_sb.sb_inodesize)) {
		XFS_CORRUPTION_ERROR("xlog_recover_inode_pass2(6)",
				     XFS_ERRLEVEL_LOW, mp, dicp);
		xfs_alert(mp,
	"%s: Bad inode log record, rec ptr 0x%p, dino ptr 0x%p, "
	"dino bp 0x%p, ino %Ld, forkoff 0x%x", __func__,
			item, dip, bp, in_f->ilf_ino, dicp->di_forkoff);
		error = EFSCORRUPTED;
		goto out_release;
	}
	isize = xfs_icdinode_size(dicp->di_version);
	if (unlikely(item->ri_buf[1].i_len > isize)) {
		XFS_CORRUPTION_ERROR("xlog_recover_inode_pass2(7)",
				     XFS_ERRLEVEL_LOW, mp, dicp);
		xfs_alert(mp,
			"%s: Bad inode log record length %d, rec ptr 0x%p",
			__func__, item->ri_buf[1].i_len, item);
		error = EFSCORRUPTED;
		goto out_release;
	}

	/* The core is in in-core format */
	xfs_dinode_to_disk(dip, dicp);

	/* the rest is in on-disk format */
	if (item->ri_buf[1].i_len > isize) {
		memcpy((char *)dip + isize,
			item->ri_buf[1].i_addr + isize,
			item->ri_buf[1].i_len - isize);
	}

	fields = in_f->ilf_fields;
	switch (fields & (XFS_ILOG_DEV | XFS_ILOG_UUID)) {
	case XFS_ILOG_DEV:
		xfs_dinode_put_rdev(dip, in_f->ilf_u.ilfu_rdev);
		break;
	case XFS_ILOG_UUID:
		memcpy(XFS_DFORK_DPTR(dip),
		       &in_f->ilf_u.ilfu_uuid,
		       sizeof(uuid_t));
		break;
	}

	if (in_f->ilf_size == 2)
		goto out_owner_change;
	len = item->ri_buf[2].i_len;
	src = item->ri_buf[2].i_addr;
	ASSERT(in_f->ilf_size <= 4);
	ASSERT((in_f->ilf_size == 3) || (fields & XFS_ILOG_AFORK));
	ASSERT(!(fields & XFS_ILOG_DFORK) ||
	       (len == in_f->ilf_dsize));

	switch (fields & XFS_ILOG_DFORK) {
	case XFS_ILOG_DDATA:
	case XFS_ILOG_DEXT:
		memcpy(XFS_DFORK_DPTR(dip), src, len);
		break;

	case XFS_ILOG_DBROOT:
		xfs_bmbt_to_bmdr(mp, (struct xfs_btree_block *)src, len,
				 (xfs_bmdr_block_t *)XFS_DFORK_DPTR(dip),
				 XFS_DFORK_DSIZE(dip, mp));
		break;

	default:
		/*
		 * There are no data fork flags set.
		 */
		ASSERT((fields & XFS_ILOG_DFORK) == 0);
		break;
	}

	/*
	 * If we logged any attribute data, recover it.  There may or
	 * may not have been any other non-core data logged in this
	 * transaction.
	 */
	if (in_f->ilf_fields & XFS_ILOG_AFORK) {
		if (in_f->ilf_fields & XFS_ILOG_DFORK) {
			attr_index = 3;
		} else {
			attr_index = 2;
		}
		len = item->ri_buf[attr_index].i_len;
		src = item->ri_buf[attr_index].i_addr;
		ASSERT(len == in_f->ilf_asize);

		switch (in_f->ilf_fields & XFS_ILOG_AFORK) {
		case XFS_ILOG_ADATA:
		case XFS_ILOG_AEXT:
			dest = XFS_DFORK_APTR(dip);
			ASSERT(len <= XFS_DFORK_ASIZE(dip, mp));
			memcpy(dest, src, len);
			break;

		case XFS_ILOG_ABROOT:
			dest = XFS_DFORK_APTR(dip);
			xfs_bmbt_to_bmdr(mp, (struct xfs_btree_block *)src,
					 len, (xfs_bmdr_block_t*)dest,
					 XFS_DFORK_ASIZE(dip, mp));
			break;

		default:
			xfs_warn(log->l_mp, "%s: Invalid flag", __func__);
			ASSERT(0);
			error = EIO;
			goto out_release;
		}
	}

out_owner_change:
	if (in_f->ilf_fields & (XFS_ILOG_DOWNER|XFS_ILOG_AOWNER))
		error = xfs_recover_inode_owner_change(mp, dip, in_f,
						       buffer_list);
	/* re-generate the checksum. */
	xfs_dinode_calc_crc(log->l_mp, dip);

	ASSERT(bp->b_target->bt_mount == mp);
	bp->b_iodone = xlog_recover_iodone;
	xfs_buf_delwri_queue(bp, buffer_list);

out_release:
	xfs_buf_relse(bp);
error:
	if (need_free)
		kmem_free(in_f);
	return XFS_ERROR(error);
}

/*
 * Recover QUOTAOFF records. We simply make a note of it in the xlog
 * structure, so that we know not to do any dquot item or dquot buffer recovery,
 * of that type.
 */
STATIC int
xlog_recover_quotaoff_pass1(
	struct xlog			*log,
	struct xlog_recover_item	*item)
{
	xfs_qoff_logformat_t	*qoff_f = item->ri_buf[0].i_addr;
	ASSERT(qoff_f);

	/*
	 * The logitem format's flag tells us if this was user quotaoff,
	 * group/project quotaoff or both.
	 */
	if (qoff_f->qf_flags & XFS_UQUOTA_ACCT)
		log->l_quotaoffs_flag |= XFS_DQ_USER;
	if (qoff_f->qf_flags & XFS_PQUOTA_ACCT)
		log->l_quotaoffs_flag |= XFS_DQ_PROJ;
	if (qoff_f->qf_flags & XFS_GQUOTA_ACCT)
		log->l_quotaoffs_flag |= XFS_DQ_GROUP;

	return (0);
}

/*
 * Recover a dquot record
 */
STATIC int
xlog_recover_dquot_pass2(
	struct xlog			*log,
	struct list_head		*buffer_list,
	struct xlog_recover_item	*item,
	xfs_lsn_t			current_lsn)
{
	xfs_mount_t		*mp = log->l_mp;
	xfs_buf_t		*bp;
	struct xfs_disk_dquot	*ddq, *recddq;
	int			error;
	xfs_dq_logformat_t	*dq_f;
	uint			type;


	/*
	 * Filesystems are required to send in quota flags at mount time.
	 */
	if (mp->m_qflags == 0)
		return (0);

	recddq = item->ri_buf[1].i_addr;
	if (recddq == NULL) {
		xfs_alert(log->l_mp, "NULL dquot in %s.", __func__);
		return XFS_ERROR(EIO);
	}
	if (item->ri_buf[1].i_len < sizeof(xfs_disk_dquot_t)) {
		xfs_alert(log->l_mp, "dquot too small (%d) in %s.",
			item->ri_buf[1].i_len, __func__);
		return XFS_ERROR(EIO);
	}

	/*
	 * This type of quotas was turned off, so ignore this record.
	 */
	type = recddq->d_flags & (XFS_DQ_USER | XFS_DQ_PROJ | XFS_DQ_GROUP);
	ASSERT(type);
	if (log->l_quotaoffs_flag & type)
		return (0);

	/*
	 * At this point we know that quota was _not_ turned off.
	 * Since the mount flags are not indicating to us otherwise, this
	 * must mean that quota is on, and the dquot needs to be replayed.
	 * Remember that we may not have fully recovered the superblock yet,
	 * so we can't do the usual trick of looking at the SB quota bits.
	 *
	 * The other possibility, of course, is that the quota subsystem was
	 * removed since the last mount - ENOSYS.
	 */
	dq_f = item->ri_buf[0].i_addr;
	ASSERT(dq_f);
	error = xfs_dqcheck(mp, recddq, dq_f->qlf_id, 0, XFS_QMOPT_DOWARN,
			   "xlog_recover_dquot_pass2 (log copy)");
	if (error)
		return XFS_ERROR(EIO);
	ASSERT(dq_f->qlf_len == 1);

	error = xfs_trans_read_buf(mp, NULL, mp->m_ddev_targp, dq_f->qlf_blkno,
				   XFS_FSB_TO_BB(mp, dq_f->qlf_len), 0, &bp,
				   NULL);
	if (error)
		return error;

	ASSERT(bp);
	ddq = (xfs_disk_dquot_t *)xfs_buf_offset(bp, dq_f->qlf_boffset);

	/*
	 * At least the magic num portion should be on disk because this
	 * was among a chunk of dquots created earlier, and we did some
	 * minimal initialization then.
	 */
	error = xfs_dqcheck(mp, ddq, dq_f->qlf_id, 0, XFS_QMOPT_DOWARN,
			   "xlog_recover_dquot_pass2");
	if (error) {
		xfs_buf_relse(bp);
		return XFS_ERROR(EIO);
	}

	/*
	 * If the dquot has an LSN in it, recover the dquot only if it's less
	 * than the lsn of the transaction we are replaying.
	 */
	if (xfs_sb_version_hascrc(&mp->m_sb)) {
		struct xfs_dqblk *dqb = (struct xfs_dqblk *)ddq;
		xfs_lsn_t	lsn = be64_to_cpu(dqb->dd_lsn);

		if (lsn && lsn != -1 && XFS_LSN_CMP(lsn, current_lsn) >= 0) {
			goto out_release;
		}
	}

	memcpy(ddq, recddq, item->ri_buf[1].i_len);
	if (xfs_sb_version_hascrc(&mp->m_sb)) {
		xfs_update_cksum((char *)ddq, sizeof(struct xfs_dqblk),
				 XFS_DQUOT_CRC_OFF);
	}

	ASSERT(dq_f->qlf_size == 2);
	ASSERT(bp->b_target->bt_mount == mp);
	bp->b_iodone = xlog_recover_iodone;
	xfs_buf_delwri_queue(bp, buffer_list);

out_release:
	xfs_buf_relse(bp);
	return 0;
}

/*
 * This routine is called to create an in-core extent free intent
 * item from the efi format structure which was logged on disk.
 * It allocates an in-core efi, copies the extents from the format
 * structure into it, and adds the efi to the AIL with the given
 * LSN.
 */
STATIC int
xlog_recover_efi_pass2(
	struct xlog			*log,
	struct xlog_recover_item	*item,
	xfs_lsn_t			lsn)
{
	int			error;
	xfs_mount_t		*mp = log->l_mp;
	xfs_efi_log_item_t	*efip;
	xfs_efi_log_format_t	*efi_formatp;

	efi_formatp = item->ri_buf[0].i_addr;

	efip = xfs_efi_init(mp, efi_formatp->efi_nextents);
	if ((error = xfs_efi_copy_format(&(item->ri_buf[0]),
					 &(efip->efi_format)))) {
		xfs_efi_item_free(efip);
		return error;
	}
	atomic_set(&efip->efi_next_extent, efi_formatp->efi_nextents);

	spin_lock(&log->l_ailp->xa_lock);
	/*
	 * xfs_trans_ail_update() drops the AIL lock.
	 */
	xfs_trans_ail_update(log->l_ailp, &efip->efi_item, lsn);
	return 0;
}


/*
 * This routine is called when an efd format structure is found in
 * a committed transaction in the log.  It's purpose is to cancel
 * the corresponding efi if it was still in the log.  To do this
 * it searches the AIL for the efi with an id equal to that in the
 * efd format structure.  If we find it, we remove the efi from the
 * AIL and free it.
 */
STATIC int
xlog_recover_efd_pass2(
	struct xlog			*log,
	struct xlog_recover_item	*item)
{
	xfs_efd_log_format_t	*efd_formatp;
	xfs_efi_log_item_t	*efip = NULL;
	xfs_log_item_t		*lip;
	__uint64_t		efi_id;
	struct xfs_ail_cursor	cur;
	struct xfs_ail		*ailp = log->l_ailp;

	efd_formatp = item->ri_buf[0].i_addr;
	ASSERT((item->ri_buf[0].i_len == (sizeof(xfs_efd_log_format_32_t) +
		((efd_formatp->efd_nextents - 1) * sizeof(xfs_extent_32_t)))) ||
	       (item->ri_buf[0].i_len == (sizeof(xfs_efd_log_format_64_t) +
		((efd_formatp->efd_nextents - 1) * sizeof(xfs_extent_64_t)))));
	efi_id = efd_formatp->efd_efi_id;

	/*
	 * Search for the efi with the id in the efd format structure
	 * in the AIL.
	 */
	spin_lock(&ailp->xa_lock);
	lip = xfs_trans_ail_cursor_first(ailp, &cur, 0);
	while (lip != NULL) {
		if (lip->li_type == XFS_LI_EFI) {
			efip = (xfs_efi_log_item_t *)lip;
			if (efip->efi_format.efi_id == efi_id) {
				/*
				 * xfs_trans_ail_delete() drops the
				 * AIL lock.
				 */
				xfs_trans_ail_delete(ailp, lip,
						     SHUTDOWN_CORRUPT_INCORE);
				xfs_efi_item_free(efip);
				spin_lock(&ailp->xa_lock);
				break;
			}
		}
		lip = xfs_trans_ail_cursor_next(ailp, &cur);
	}
	xfs_trans_ail_cursor_done(ailp, &cur);
	spin_unlock(&ailp->xa_lock);

	return 0;
}

/*
 * This routine is called when an inode create format structure is found in a
 * committed transaction in the log.  It's purpose is to initialise the inodes
 * being allocated on disk. This requires us to get inode cluster buffers that
 * match the range to be intialised, stamped with inode templates and written
 * by delayed write so that subsequent modifications will hit the cached buffer
 * and only need writing out at the end of recovery.
 */
STATIC int
xlog_recover_do_icreate_pass2(
	struct xlog		*log,
	struct list_head	*buffer_list,
	xlog_recover_item_t	*item)
{
	struct xfs_mount	*mp = log->l_mp;
	struct xfs_icreate_log	*icl;
	xfs_agnumber_t		agno;
	xfs_agblock_t		agbno;
	unsigned int		count;
	unsigned int		isize;
	xfs_agblock_t		length;

	icl = (struct xfs_icreate_log *)item->ri_buf[0].i_addr;
	if (icl->icl_type != XFS_LI_ICREATE) {
		xfs_warn(log->l_mp, "xlog_recover_do_icreate_trans: bad type");
		return EINVAL;
	}

	if (icl->icl_size != 1) {
		xfs_warn(log->l_mp, "xlog_recover_do_icreate_trans: bad icl size");
		return EINVAL;
	}

	agno = be32_to_cpu(icl->icl_ag);
	if (agno >= mp->m_sb.sb_agcount) {
		xfs_warn(log->l_mp, "xlog_recover_do_icreate_trans: bad agno");
		return EINVAL;
	}
	agbno = be32_to_cpu(icl->icl_agbno);
	if (!agbno || agbno == NULLAGBLOCK || agbno >= mp->m_sb.sb_agblocks) {
		xfs_warn(log->l_mp, "xlog_recover_do_icreate_trans: bad agbno");
		return EINVAL;
	}
	isize = be32_to_cpu(icl->icl_isize);
	if (isize != mp->m_sb.sb_inodesize) {
		xfs_warn(log->l_mp, "xlog_recover_do_icreate_trans: bad isize");
		return EINVAL;
	}
	count = be32_to_cpu(icl->icl_count);
	if (!count) {
		xfs_warn(log->l_mp, "xlog_recover_do_icreate_trans: bad count");
		return EINVAL;
	}
	length = be32_to_cpu(icl->icl_length);
	if (!length || length >= mp->m_sb.sb_agblocks) {
		xfs_warn(log->l_mp, "xlog_recover_do_icreate_trans: bad length");
		return EINVAL;
	}

	/* existing allocation is fixed value */
	ASSERT(count == XFS_IALLOC_INODES(mp));
	ASSERT(length == XFS_IALLOC_BLOCKS(mp));
	if (count != XFS_IALLOC_INODES(mp) ||
	     length != XFS_IALLOC_BLOCKS(mp)) {
		xfs_warn(log->l_mp, "xlog_recover_do_icreate_trans: bad count 2");
		return EINVAL;
	}

	/*
	 * Inode buffers can be freed. Do not replay the inode initialisation as
	 * we could be overwriting something written after this inode buffer was
	 * cancelled.
	 *
	 * XXX: we need to iterate all buffers and only init those that are not
	 * cancelled. I think that a more fine grained factoring of
	 * xfs_ialloc_inode_init may be appropriate here to enable this to be
	 * done easily.
	 */
	if (xlog_check_buffer_cancelled(log,
			XFS_AGB_TO_DADDR(mp, agno, agbno), length, 0))
		return 0;

	xfs_ialloc_inode_init(mp, NULL, buffer_list, agno, agbno, length,
					be32_to_cpu(icl->icl_gen));
	return 0;
}

/*
 * Free up any resources allocated by the transaction
 *
 * Remember that EFIs, EFDs, and IUNLINKs are handled later.
 */
STATIC void
xlog_recover_free_trans(
	struct xlog_recover	*trans)
{
	xlog_recover_item_t	*item, *n;
	int			i;

	list_for_each_entry_safe(item, n, &trans->r_itemq, ri_list) {
		/* Free the regions in the item. */
		list_del(&item->ri_list);
		for (i = 0; i < item->ri_cnt; i++)
			kmem_free(item->ri_buf[i].i_addr);
		/* Free the item itself */
		kmem_free(item->ri_buf);
		kmem_free(item);
	}
	/* Free the transaction recover structure */
	kmem_free(trans);
}

STATIC void
xlog_recover_buffer_ra_pass2(
	struct xlog                     *log,
	struct xlog_recover_item        *item)
{
	struct xfs_buf_log_format	*buf_f = item->ri_buf[0].i_addr;
	struct xfs_mount		*mp = log->l_mp;

	if (xlog_peek_buffer_cancelled(log, buf_f->blf_blkno,
			buf_f->blf_len, buf_f->blf_flags)) {
		return;
	}

	xfs_buf_readahead(mp->m_ddev_targp, buf_f->blf_blkno,
				buf_f->blf_len, NULL);
}

STATIC void
xlog_recover_inode_ra_pass2(
	struct xlog                     *log,
	struct xlog_recover_item        *item)
{
	struct xfs_inode_log_format	ilf_buf;
	struct xfs_inode_log_format	*ilfp;
	struct xfs_mount		*mp = log->l_mp;
	int			error;

	if (item->ri_buf[0].i_len == sizeof(struct xfs_inode_log_format)) {
		ilfp = item->ri_buf[0].i_addr;
	} else {
		ilfp = &ilf_buf;
		memset(ilfp, 0, sizeof(*ilfp));
		error = xfs_inode_item_format_convert(&item->ri_buf[0], ilfp);
		if (error)
			return;
	}

	if (xlog_peek_buffer_cancelled(log, ilfp->ilf_blkno, ilfp->ilf_len, 0))
		return;

	xfs_buf_readahead(mp->m_ddev_targp, ilfp->ilf_blkno,
				ilfp->ilf_len, &xfs_inode_buf_ra_ops);
}

STATIC void
xlog_recover_dquot_ra_pass2(
	struct xlog			*log,
	struct xlog_recover_item	*item)
{
	struct xfs_mount	*mp = log->l_mp;
	struct xfs_disk_dquot	*recddq;
	struct xfs_dq_logformat	*dq_f;
	uint			type;


	if (mp->m_qflags == 0)
		return;

	recddq = item->ri_buf[1].i_addr;
	if (recddq == NULL)
		return;
	if (item->ri_buf[1].i_len < sizeof(struct xfs_disk_dquot))
		return;

	type = recddq->d_flags & (XFS_DQ_USER | XFS_DQ_PROJ | XFS_DQ_GROUP);
	ASSERT(type);
	if (log->l_quotaoffs_flag & type)
		return;

	dq_f = item->ri_buf[0].i_addr;
	ASSERT(dq_f);
	ASSERT(dq_f->qlf_len == 1);

	xfs_buf_readahead(mp->m_ddev_targp, dq_f->qlf_blkno,
			  XFS_FSB_TO_BB(mp, dq_f->qlf_len), NULL);
}

STATIC void
xlog_recover_ra_pass2(
	struct xlog			*log,
	struct xlog_recover_item	*item)
{
	switch (ITEM_TYPE(item)) {
	case XFS_LI_BUF:
		xlog_recover_buffer_ra_pass2(log, item);
		break;
	case XFS_LI_INODE:
		xlog_recover_inode_ra_pass2(log, item);
		break;
	case XFS_LI_DQUOT:
		xlog_recover_dquot_ra_pass2(log, item);
		break;
	case XFS_LI_EFI:
	case XFS_LI_EFD:
	case XFS_LI_QUOTAOFF:
	default:
		break;
	}
}

STATIC int
xlog_recover_commit_pass1(
	struct xlog			*log,
	struct xlog_recover		*trans,
	struct xlog_recover_item	*item)
{
	trace_xfs_log_recover_item_recover(log, trans, item, XLOG_RECOVER_PASS1);

	switch (ITEM_TYPE(item)) {
	case XFS_LI_BUF:
		return xlog_recover_buffer_pass1(log, item);
	case XFS_LI_QUOTAOFF:
		return xlog_recover_quotaoff_pass1(log, item);
	case XFS_LI_INODE:
	case XFS_LI_EFI:
	case XFS_LI_EFD:
	case XFS_LI_DQUOT:
	case XFS_LI_ICREATE:
		/* nothing to do in pass 1 */
		return 0;
	default:
		xfs_warn(log->l_mp, "%s: invalid item type (%d)",
			__func__, ITEM_TYPE(item));
		ASSERT(0);
		return XFS_ERROR(EIO);
	}
}

STATIC int
xlog_recover_commit_pass2(
	struct xlog			*log,
	struct xlog_recover		*trans,
	struct list_head		*buffer_list,
	struct xlog_recover_item	*item)
{
	trace_xfs_log_recover_item_recover(log, trans, item, XLOG_RECOVER_PASS2);

	switch (ITEM_TYPE(item)) {
	case XFS_LI_BUF:
		return xlog_recover_buffer_pass2(log, buffer_list, item,
						 trans->r_lsn);
	case XFS_LI_INODE:
		return xlog_recover_inode_pass2(log, buffer_list, item,
						 trans->r_lsn);
	case XFS_LI_EFI:
		return xlog_recover_efi_pass2(log, item, trans->r_lsn);
	case XFS_LI_EFD:
		return xlog_recover_efd_pass2(log, item);
	case XFS_LI_DQUOT:
		return xlog_recover_dquot_pass2(log, buffer_list, item,
						trans->r_lsn);
	case XFS_LI_ICREATE:
		return xlog_recover_do_icreate_pass2(log, buffer_list, item);
	case XFS_LI_QUOTAOFF:
		/* nothing to do in pass2 */
		return 0;
	default:
		xfs_warn(log->l_mp, "%s: invalid item type (%d)",
			__func__, ITEM_TYPE(item));
		ASSERT(0);
		return XFS_ERROR(EIO);
	}
}

STATIC int
xlog_recover_items_pass2(
	struct xlog                     *log,
	struct xlog_recover             *trans,
	struct list_head                *buffer_list,
	struct list_head                *item_list)
{
	struct xlog_recover_item	*item;
	int				error = 0;

	list_for_each_entry(item, item_list, ri_list) {
		error = xlog_recover_commit_pass2(log, trans,
					  buffer_list, item);
		if (error)
			return error;
	}

	return error;
}

/*
 * Perform the transaction.
 *
 * If the transaction modifies a buffer or inode, do it now.  Otherwise,
 * EFIs and EFDs get queued up by adding entries into the AIL for them.
 */
STATIC int
xlog_recover_commit_trans(
	struct xlog		*log,
	struct xlog_recover	*trans,
	int			pass)
{
	int				error = 0;
	int				error2;
	int				items_queued = 0;
	struct xlog_recover_item	*item;
	struct xlog_recover_item	*next;
	LIST_HEAD			(buffer_list);
	LIST_HEAD			(ra_list);
	LIST_HEAD			(done_list);

	#define XLOG_RECOVER_COMMIT_QUEUE_MAX 100

	hlist_del(&trans->r_list);

	error = xlog_recover_reorder_trans(log, trans, pass);
	if (error)
		return error;

	list_for_each_entry_safe(item, next, &trans->r_itemq, ri_list) {
		switch (pass) {
		case XLOG_RECOVER_PASS1:
			error = xlog_recover_commit_pass1(log, trans, item);
			break;
		case XLOG_RECOVER_PASS2:
			xlog_recover_ra_pass2(log, item);
			list_move_tail(&item->ri_list, &ra_list);
			items_queued++;
			if (items_queued >= XLOG_RECOVER_COMMIT_QUEUE_MAX) {
				error = xlog_recover_items_pass2(log, trans,
						&buffer_list, &ra_list);
				list_splice_tail_init(&ra_list, &done_list);
				items_queued = 0;
			}

			break;
		default:
			ASSERT(0);
		}

		if (error)
			goto out;
	}

out:
	if (!list_empty(&ra_list)) {
		if (!error)
			error = xlog_recover_items_pass2(log, trans,
					&buffer_list, &ra_list);
		list_splice_tail_init(&ra_list, &done_list);
	}

	if (!list_empty(&done_list))
		list_splice_init(&done_list, &trans->r_itemq);

	xlog_recover_free_trans(trans);

	error2 = xfs_buf_delwri_submit(&buffer_list);
	return error ? error : error2;
}

STATIC int
xlog_recover_unmount_trans(
	struct xlog		*log,
	struct xlog_recover	*trans)
{
	/* Do nothing now */
	xfs_warn(log->l_mp, "%s: Unmount LR", __func__);
	return 0;
}

/*
 * There are two valid states of the r_state field.  0 indicates that the
 * transaction structure is in a normal state.  We have either seen the
 * start of the transaction or the last operation we added was not a partial
 * operation.  If the last operation we added to the transaction was a
 * partial operation, we need to mark r_state with XLOG_WAS_CONT_TRANS.
 *
 * NOTE: skip LRs with 0 data length.
 */
STATIC int
xlog_recover_process_data(
	struct xlog		*log,
	struct hlist_head	rhash[],
	struct xlog_rec_header	*rhead,
	xfs_caddr_t		dp,
	int			pass)
{
	xfs_caddr_t		lp;
	int			num_logops;
	xlog_op_header_t	*ohead;
	xlog_recover_t		*trans;
	xlog_tid_t		tid;
	int			error;
	unsigned long		hash;
	uint			flags;

	lp = dp + be32_to_cpu(rhead->h_len);
	num_logops = be32_to_cpu(rhead->h_num_logops);

	/* check the log format matches our own - else we can't recover */
	if (xlog_header_check_recover(log->l_mp, rhead))
		return (XFS_ERROR(EIO));

	while ((dp < lp) && num_logops) {
		ASSERT(dp + sizeof(xlog_op_header_t) <= lp);
		ohead = (xlog_op_header_t *)dp;
		dp += sizeof(xlog_op_header_t);
		if (ohead->oh_clientid != XFS_TRANSACTION &&
		    ohead->oh_clientid != XFS_LOG) {
			xfs_warn(log->l_mp, "%s: bad clientid 0x%x",
					__func__, ohead->oh_clientid);
			ASSERT(0);
			return (XFS_ERROR(EIO));
		}
		tid = be32_to_cpu(ohead->oh_tid);
		hash = XLOG_RHASH(tid);
		trans = xlog_recover_find_tid(&rhash[hash], tid);
		if (trans == NULL) {		   /* not found; add new tid */
			if (ohead->oh_flags & XLOG_START_TRANS)
				xlog_recover_new_tid(&rhash[hash], tid,
					be64_to_cpu(rhead->h_lsn));
		} else {
			if (dp + be32_to_cpu(ohead->oh_len) > lp) {
				xfs_warn(log->l_mp, "%s: bad length 0x%x",
					__func__, be32_to_cpu(ohead->oh_len));
				WARN_ON(1);
				return (XFS_ERROR(EIO));
			}
			flags = ohead->oh_flags & ~XLOG_END_TRANS;
			if (flags & XLOG_WAS_CONT_TRANS)
				flags &= ~XLOG_CONTINUE_TRANS;
			switch (flags) {
			case XLOG_COMMIT_TRANS:
				error = xlog_recover_commit_trans(log,
								trans, pass);
				break;
			case XLOG_UNMOUNT_TRANS:
				error = xlog_recover_unmount_trans(log, trans);
				break;
			case XLOG_WAS_CONT_TRANS:
				error = xlog_recover_add_to_cont_trans(log,
						trans, dp,
						be32_to_cpu(ohead->oh_len));
				break;
			case XLOG_START_TRANS:
				xfs_warn(log->l_mp, "%s: bad transaction",
					__func__);
				ASSERT(0);
				error = XFS_ERROR(EIO);
				break;
			case 0:
			case XLOG_CONTINUE_TRANS:
				error = xlog_recover_add_to_trans(log, trans,
						dp, be32_to_cpu(ohead->oh_len));
				break;
			default:
				xfs_warn(log->l_mp, "%s: bad flag 0x%x",
					__func__, flags);
				ASSERT(0);
				error = XFS_ERROR(EIO);
				break;
			}
			if (error)
				return error;
		}
		dp += be32_to_cpu(ohead->oh_len);
		num_logops--;
	}
	return 0;
}

/*
 * Process an extent free intent item that was recovered from
 * the log.  We need to free the extents that it describes.
 */
STATIC int
xlog_recover_process_efi(
	xfs_mount_t		*mp,
	xfs_efi_log_item_t	*efip)
{
	xfs_efd_log_item_t	*efdp;
	xfs_trans_t		*tp;
	int			i;
	int			error = 0;
	xfs_extent_t		*extp;
	xfs_fsblock_t		startblock_fsb;

	ASSERT(!test_bit(XFS_EFI_RECOVERED, &efip->efi_flags));

	/*
	 * First check the validity of the extents described by the
	 * EFI.  If any are bad, then assume that all are bad and
	 * just toss the EFI.
	 */
	for (i = 0; i < efip->efi_format.efi_nextents; i++) {
		extp = &(efip->efi_format.efi_extents[i]);
		startblock_fsb = XFS_BB_TO_FSB(mp,
				   XFS_FSB_TO_DADDR(mp, extp->ext_start));
		if ((startblock_fsb == 0) ||
		    (extp->ext_len == 0) ||
		    (startblock_fsb >= mp->m_sb.sb_dblocks) ||
		    (extp->ext_len >= mp->m_sb.sb_agblocks)) {
			/*
			 * This will pull the EFI from the AIL and
			 * free the memory associated with it.
			 */
			set_bit(XFS_EFI_RECOVERED, &efip->efi_flags);
			xfs_efi_release(efip, efip->efi_format.efi_nextents);
			return XFS_ERROR(EIO);
		}
	}

	tp = xfs_trans_alloc(mp, 0);
	error = xfs_trans_reserve(tp, &M_RES(mp)->tr_itruncate, 0, 0);
	if (error)
		goto abort_error;
	efdp = xfs_trans_get_efd(tp, efip, efip->efi_format.efi_nextents);

	for (i = 0; i < efip->efi_format.efi_nextents; i++) {
		extp = &(efip->efi_format.efi_extents[i]);
		error = xfs_free_extent(tp, extp->ext_start, extp->ext_len);
		if (error)
			goto abort_error;
		xfs_trans_log_efd_extent(tp, efdp, extp->ext_start,
					 extp->ext_len);
	}

	set_bit(XFS_EFI_RECOVERED, &efip->efi_flags);
	error = xfs_trans_commit(tp, 0);
	return error;

abort_error:
	xfs_trans_cancel(tp, XFS_TRANS_ABORT);
	return error;
}

/*
 * When this is called, all of the EFIs which did not have
 * corresponding EFDs should be in the AIL.  What we do now
 * is free the extents associated with each one.
 *
 * Since we process the EFIs in normal transactions, they
 * will be removed at some point after the commit.  This prevents
 * us from just walking down the list processing each one.
 * We'll use a flag in the EFI to skip those that we've already
 * processed and use the AIL iteration mechanism's generation
 * count to try to speed this up at least a bit.
 *
 * When we start, we know that the EFIs are the only things in
 * the AIL.  As we process them, however, other items are added
 * to the AIL.  Since everything added to the AIL must come after
 * everything already in the AIL, we stop processing as soon as
 * we see something other than an EFI in the AIL.
 */
STATIC int
xlog_recover_process_efis(
	struct xlog	*log)
{
	xfs_log_item_t		*lip;
	xfs_efi_log_item_t	*efip;
	int			error = 0;
	struct xfs_ail_cursor	cur;
	struct xfs_ail		*ailp;

	ailp = log->l_ailp;
	spin_lock(&ailp->xa_lock);
	lip = xfs_trans_ail_cursor_first(ailp, &cur, 0);
	while (lip != NULL) {
		/*
		 * We're done when we see something other than an EFI.
		 * There should be no EFIs left in the AIL now.
		 */
		if (lip->li_type != XFS_LI_EFI) {
#ifdef DEBUG
			for (; lip; lip = xfs_trans_ail_cursor_next(ailp, &cur))
				ASSERT(lip->li_type != XFS_LI_EFI);
#endif
			break;
		}

		/*
		 * Skip EFIs that we've already processed.
		 */
		efip = (xfs_efi_log_item_t *)lip;
		if (test_bit(XFS_EFI_RECOVERED, &efip->efi_flags)) {
			lip = xfs_trans_ail_cursor_next(ailp, &cur);
			continue;
		}

		spin_unlock(&ailp->xa_lock);
		error = xlog_recover_process_efi(log->l_mp, efip);
		spin_lock(&ailp->xa_lock);
		if (error)
			goto out;
		lip = xfs_trans_ail_cursor_next(ailp, &cur);
	}
out:
	xfs_trans_ail_cursor_done(ailp, &cur);
	spin_unlock(&ailp->xa_lock);
	return error;
}

/*
 * This routine performs a transaction to null out a bad inode pointer
 * in an agi unlinked inode hash bucket.
 */
STATIC void
xlog_recover_clear_agi_bucket(
	xfs_mount_t	*mp,
	xfs_agnumber_t	agno,
	int		bucket)
{
	xfs_trans_t	*tp;
	xfs_agi_t	*agi;
	xfs_buf_t	*agibp;
	int		offset;
	int		error;

	tp = xfs_trans_alloc(mp, XFS_TRANS_CLEAR_AGI_BUCKET);
	error = xfs_trans_reserve(tp, &M_RES(mp)->tr_clearagi, 0, 0);
	if (error)
		goto out_abort;

	error = xfs_read_agi(mp, tp, agno, &agibp);
	if (error)
		goto out_abort;

	agi = XFS_BUF_TO_AGI(agibp);
	agi->agi_unlinked[bucket] = cpu_to_be32(NULLAGINO);
	offset = offsetof(xfs_agi_t, agi_unlinked) +
		 (sizeof(xfs_agino_t) * bucket);
	xfs_trans_log_buf(tp, agibp, offset,
			  (offset + sizeof(xfs_agino_t) - 1));

	error = xfs_trans_commit(tp, 0);
	if (error)
		goto out_error;
	return;

out_abort:
	xfs_trans_cancel(tp, XFS_TRANS_ABORT);
out_error:
	xfs_warn(mp, "%s: failed to clear agi %d. Continuing.", __func__, agno);
	return;
}

STATIC xfs_agino_t
xlog_recover_process_one_iunlink(
	struct xfs_mount		*mp,
	xfs_agnumber_t			agno,
	xfs_agino_t			agino,
	int				bucket)
{
	struct xfs_buf			*ibp;
	struct xfs_dinode		*dip;
	struct xfs_inode		*ip;
	xfs_ino_t			ino;
	int				error;

	ino = XFS_AGINO_TO_INO(mp, agno, agino);
	error = xfs_iget(mp, NULL, ino, 0, 0, &ip);
	if (error)
		goto fail;

	/*
	 * Get the on disk inode to find the next inode in the bucket.
	 */
	error = xfs_imap_to_bp(mp, NULL, &ip->i_imap, &dip, &ibp, 0, 0);
	if (error)
		goto fail_iput;

	ASSERT(ip->i_d.di_nlink == 0);
	ASSERT(ip->i_d.di_mode != 0);

	/* setup for the next pass */
	agino = be32_to_cpu(dip->di_next_unlinked);
	xfs_buf_relse(ibp);

	/*
	 * Prevent any DMAPI event from being sent when the reference on
	 * the inode is dropped.
	 */
	ip->i_d.di_dmevmask = 0;

	IRELE(ip);
	return agino;

 fail_iput:
	IRELE(ip);
 fail:
	/*
	 * We can't read in the inode this bucket points to, or this inode
	 * is messed up.  Just ditch this bucket of inodes.  We will lose
	 * some inodes and space, but at least we won't hang.
	 *
	 * Call xlog_recover_clear_agi_bucket() to perform a transaction to
	 * clear the inode pointer in the bucket.
	 */
	xlog_recover_clear_agi_bucket(mp, agno, bucket);
	return NULLAGINO;
}

/*
 * xlog_iunlink_recover
 *
 * This is called during recovery to process any inodes which
 * we unlinked but not freed when the system crashed.  These
 * inodes will be on the lists in the AGI blocks.  What we do
 * here is scan all the AGIs and fully truncate and free any
 * inodes found on the lists.  Each inode is removed from the
 * lists when it has been fully truncated and is freed.  The
 * freeing of the inode and its removal from the list must be
 * atomic.
 */
STATIC void
xlog_recover_process_iunlinks(
	struct xlog	*log)
{
	xfs_mount_t	*mp;
	xfs_agnumber_t	agno;
	xfs_agi_t	*agi;
	xfs_buf_t	*agibp;
	xfs_agino_t	agino;
	int		bucket;
	int		error;
	uint		mp_dmevmask;

	mp = log->l_mp;

	/*
	 * Prevent any DMAPI event from being sent while in this function.
	 */
	mp_dmevmask = mp->m_dmevmask;
	mp->m_dmevmask = 0;

	for (agno = 0; agno < mp->m_sb.sb_agcount; agno++) {
		/*
		 * Find the agi for this ag.
		 */
		error = xfs_read_agi(mp, NULL, agno, &agibp);
		if (error) {
			/*
			 * AGI is b0rked. Don't process it.
			 *
			 * We should probably mark the filesystem as corrupt
			 * after we've recovered all the ag's we can....
			 */
			continue;
		}
		/*
		 * Unlock the buffer so that it can be acquired in the normal
		 * course of the transaction to truncate and free each inode.
		 * Because we are not racing with anyone else here for the AGI
		 * buffer, we don't even need to hold it locked to read the
		 * initial unlinked bucket entries out of the buffer. We keep
		 * buffer reference though, so that it stays pinned in memory
		 * while we need the buffer.
		 */
		agi = XFS_BUF_TO_AGI(agibp);
		xfs_buf_unlock(agibp);

		for (bucket = 0; bucket < XFS_AGI_UNLINKED_BUCKETS; bucket++) {
			agino = be32_to_cpu(agi->agi_unlinked[bucket]);
			while (agino != NULLAGINO) {
				agino = xlog_recover_process_one_iunlink(mp,
							agno, agino, bucket);
			}
		}
		xfs_buf_rele(agibp);
	}

	mp->m_dmevmask = mp_dmevmask;
}

/*
 * Upack the log buffer data and crc check it. If the check fails, issue a
 * warning if and only if the CRC in the header is non-zero. This makes the
 * check an advisory warning, and the zero CRC check will prevent failure
 * warnings from being emitted when upgrading the kernel from one that does not
 * add CRCs by default.
 *
 * When filesystems are CRC enabled, this CRC mismatch becomes a fatal log
 * corruption failure
 */
STATIC int
xlog_unpack_data_crc(
	struct xlog_rec_header	*rhead,
	xfs_caddr_t		dp,
	struct xlog		*log)
{
	__le32			crc;

	crc = xlog_cksum(log, rhead, dp, be32_to_cpu(rhead->h_len));
	if (crc != rhead->h_crc) {
		if (rhead->h_crc || xfs_sb_version_hascrc(&log->l_mp->m_sb)) {
			xfs_alert(log->l_mp,
		"log record CRC mismatch: found 0x%x, expected 0x%x.",
					le32_to_cpu(rhead->h_crc),
					le32_to_cpu(crc));
			xfs_hex_dump(dp, 32);
		}

		/*
		 * If we've detected a log record corruption, then we can't
		 * recover past this point. Abort recovery if we are enforcing
		 * CRC protection by punting an error back up the stack.
		 */
		if (xfs_sb_version_hascrc(&log->l_mp->m_sb))
			return EFSCORRUPTED;
	}

	return 0;
}

STATIC int
xlog_unpack_data(
	struct xlog_rec_header	*rhead,
	xfs_caddr_t		dp,
	struct xlog		*log)
{
	int			i, j, k;
	int			error;

	error = xlog_unpack_data_crc(rhead, dp, log);
	if (error)
		return error;

	for (i = 0; i < BTOBB(be32_to_cpu(rhead->h_len)) &&
		  i < (XLOG_HEADER_CYCLE_SIZE / BBSIZE); i++) {
		*(__be32 *)dp = *(__be32 *)&rhead->h_cycle_data[i];
		dp += BBSIZE;
	}

	if (xfs_sb_version_haslogv2(&log->l_mp->m_sb)) {
		xlog_in_core_2_t *xhdr = (xlog_in_core_2_t *)rhead;
		for ( ; i < BTOBB(be32_to_cpu(rhead->h_len)); i++) {
			j = i / (XLOG_HEADER_CYCLE_SIZE / BBSIZE);
			k = i % (XLOG_HEADER_CYCLE_SIZE / BBSIZE);
			*(__be32 *)dp = xhdr[j].hic_xheader.xh_cycle_data[k];
			dp += BBSIZE;
		}
	}

	return 0;
}

STATIC int
xlog_valid_rec_header(
	struct xlog		*log,
	struct xlog_rec_header	*rhead,
	xfs_daddr_t		blkno)
{
	int			hlen;

	if (unlikely(rhead->h_magicno != cpu_to_be32(XLOG_HEADER_MAGIC_NUM))) {
		XFS_ERROR_REPORT("xlog_valid_rec_header(1)",
				XFS_ERRLEVEL_LOW, log->l_mp);
		return XFS_ERROR(EFSCORRUPTED);
	}
	if (unlikely(
	    (!rhead->h_version ||
	    (be32_to_cpu(rhead->h_version) & (~XLOG_VERSION_OKBITS))))) {
		xfs_warn(log->l_mp, "%s: unrecognised log version (%d).",
			__func__, be32_to_cpu(rhead->h_version));
		return XFS_ERROR(EIO);
	}

	/* LR body must have data or it wouldn't have been written */
	hlen = be32_to_cpu(rhead->h_len);
	if (unlikely( hlen <= 0 || hlen > INT_MAX )) {
		XFS_ERROR_REPORT("xlog_valid_rec_header(2)",
				XFS_ERRLEVEL_LOW, log->l_mp);
		return XFS_ERROR(EFSCORRUPTED);
	}
	if (unlikely( blkno > log->l_logBBsize || blkno > INT_MAX )) {
		XFS_ERROR_REPORT("xlog_valid_rec_header(3)",
				XFS_ERRLEVEL_LOW, log->l_mp);
		return XFS_ERROR(EFSCORRUPTED);
	}
	return 0;
}

/*
 * Read the log from tail to head and process the log records found.
 * Handle the two cases where the tail and head are in the same cycle
 * and where the active portion of the log wraps around the end of
 * the physical log separately.  The pass parameter is passed through
 * to the routines called to process the data and is not looked at
 * here.
 */
STATIC int
xlog_do_recovery_pass(
	struct xlog		*log,
	xfs_daddr_t		head_blk,
	xfs_daddr_t		tail_blk,
	int			pass)
{
	xlog_rec_header_t	*rhead;
	xfs_daddr_t		blk_no;
	xfs_caddr_t		offset;
	xfs_buf_t		*hbp, *dbp;
	int			error = 0, h_size;
	int			bblks, split_bblks;
	int			hblks, split_hblks, wrapped_hblks;
	struct hlist_head	rhash[XLOG_RHASH_SIZE];

	ASSERT(head_blk != tail_blk);

	/*
	 * Read the header of the tail block and get the iclog buffer size from
	 * h_size.  Use this to tell how many sectors make up the log header.
	 */
	if (xfs_sb_version_haslogv2(&log->l_mp->m_sb)) {
		/*
		 * When using variable length iclogs, read first sector of
		 * iclog header and extract the header size from it.  Get a
		 * new hbp that is the correct size.
		 */
		hbp = xlog_get_bp(log, 1);
		if (!hbp)
			return ENOMEM;

		error = xlog_bread(log, tail_blk, 1, hbp, &offset);
		if (error)
			goto bread_err1;

		rhead = (xlog_rec_header_t *)offset;
		error = xlog_valid_rec_header(log, rhead, tail_blk);
		if (error)
			goto bread_err1;
		h_size = be32_to_cpu(rhead->h_size);
		if ((be32_to_cpu(rhead->h_version) & XLOG_VERSION_2) &&
		    (h_size > XLOG_HEADER_CYCLE_SIZE)) {
			hblks = h_size / XLOG_HEADER_CYCLE_SIZE;
			if (h_size % XLOG_HEADER_CYCLE_SIZE)
				hblks++;
			xlog_put_bp(hbp);
			hbp = xlog_get_bp(log, hblks);
		} else {
			hblks = 1;
		}
	} else {
		ASSERT(log->l_sectBBsize == 1);
		hblks = 1;
		hbp = xlog_get_bp(log, 1);
		h_size = XLOG_BIG_RECORD_BSIZE;
	}

	if (!hbp)
		return ENOMEM;
	dbp = xlog_get_bp(log, BTOBB(h_size));
	if (!dbp) {
		xlog_put_bp(hbp);
		return ENOMEM;
	}

	memset(rhash, 0, sizeof(rhash));
	if (tail_blk <= head_blk) {
		for (blk_no = tail_blk; blk_no < head_blk; ) {
			error = xlog_bread(log, blk_no, hblks, hbp, &offset);
			if (error)
				goto bread_err2;

			rhead = (xlog_rec_header_t *)offset;
			error = xlog_valid_rec_header(log, rhead, blk_no);
			if (error)
				goto bread_err2;

			/* blocks in data section */
			bblks = (int)BTOBB(be32_to_cpu(rhead->h_len));
			error = xlog_bread(log, blk_no + hblks, bblks, dbp,
					   &offset);
			if (error)
				goto bread_err2;

			error = xlog_unpack_data(rhead, offset, log);
			if (error)
				goto bread_err2;

			error = xlog_recover_process_data(log,
						rhash, rhead, offset, pass);
			if (error)
				goto bread_err2;
			blk_no += bblks + hblks;
		}
	} else {
		/*
		 * Perform recovery around the end of the physical log.
		 * When the head is not on the same cycle number as the tail,
		 * we can't do a sequential recovery as above.
		 */
		blk_no = tail_blk;
		while (blk_no < log->l_logBBsize) {
			/*
			 * Check for header wrapping around physical end-of-log
			 */
			offset = hbp->b_addr;
			split_hblks = 0;
			wrapped_hblks = 0;
			if (blk_no + hblks <= log->l_logBBsize) {
				/* Read header in one read */
				error = xlog_bread(log, blk_no, hblks, hbp,
						   &offset);
				if (error)
					goto bread_err2;
			} else {
				/* This LR is split across physical log end */
				if (blk_no != log->l_logBBsize) {
					/* some data before physical log end */
					ASSERT(blk_no <= INT_MAX);
					split_hblks = log->l_logBBsize - (int)blk_no;
					ASSERT(split_hblks > 0);
					error = xlog_bread(log, blk_no,
							   split_hblks, hbp,
							   &offset);
					if (error)
						goto bread_err2;
				}

				/*
				 * Note: this black magic still works with
				 * large sector sizes (non-512) only because:
				 * - we increased the buffer size originally
				 *   by 1 sector giving us enough extra space
				 *   for the second read;
				 * - the log start is guaranteed to be sector
				 *   aligned;
				 * - we read the log end (LR header start)
				 *   _first_, then the log start (LR header end)
				 *   - order is important.
				 */
				wrapped_hblks = hblks - split_hblks;
				error = xlog_bread_offset(log, 0,
						wrapped_hblks, hbp,
						offset + BBTOB(split_hblks));
				if (error)
					goto bread_err2;
			}
			rhead = (xlog_rec_header_t *)offset;
			error = xlog_valid_rec_header(log, rhead,
						split_hblks ? blk_no : 0);
			if (error)
				goto bread_err2;

			bblks = (int)BTOBB(be32_to_cpu(rhead->h_len));
			blk_no += hblks;

			/* Read in data for log record */
			if (blk_no + bblks <= log->l_logBBsize) {
				error = xlog_bread(log, blk_no, bblks, dbp,
						   &offset);
				if (error)
					goto bread_err2;
			} else {
				/* This log record is split across the
				 * physical end of log */
				offset = dbp->b_addr;
				split_bblks = 0;
				if (blk_no != log->l_logBBsize) {
					/* some data is before the physical
					 * end of log */
					ASSERT(!wrapped_hblks);
					ASSERT(blk_no <= INT_MAX);
					split_bblks =
						log->l_logBBsize - (int)blk_no;
					ASSERT(split_bblks > 0);
					error = xlog_bread(log, blk_no,
							split_bblks, dbp,
							&offset);
					if (error)
						goto bread_err2;
				}

				/*
				 * Note: this black magic still works with
				 * large sector sizes (non-512) only because:
				 * - we increased the buffer size originally
				 *   by 1 sector giving us enough extra space
				 *   for the second read;
				 * - the log start is guaranteed to be sector
				 *   aligned;
				 * - we read the log end (LR header start)
				 *   _first_, then the log start (LR header end)
				 *   - order is important.
				 */
				error = xlog_bread_offset(log, 0,
						bblks - split_bblks, dbp,
						offset + BBTOB(split_bblks));
				if (error)
					goto bread_err2;
			}

			error = xlog_unpack_data(rhead, offset, log);
			if (error)
				goto bread_err2;

			error = xlog_recover_process_data(log, rhash,
							rhead, offset, pass);
			if (error)
				goto bread_err2;
			blk_no += bblks;
		}

		ASSERT(blk_no >= log->l_logBBsize);
		blk_no -= log->l_logBBsize;

		/* read first part of physical log */
		while (blk_no < head_blk) {
			error = xlog_bread(log, blk_no, hblks, hbp, &offset);
			if (error)
				goto bread_err2;

			rhead = (xlog_rec_header_t *)offset;
			error = xlog_valid_rec_header(log, rhead, blk_no);
			if (error)
				goto bread_err2;

			bblks = (int)BTOBB(be32_to_cpu(rhead->h_len));
			error = xlog_bread(log, blk_no+hblks, bblks, dbp,
					   &offset);
			if (error)
				goto bread_err2;

			error = xlog_unpack_data(rhead, offset, log);
			if (error)
				goto bread_err2;

			error = xlog_recover_process_data(log, rhash,
							rhead, offset, pass);
			if (error)
				goto bread_err2;
			blk_no += bblks + hblks;
		}
	}

 bread_err2:
	xlog_put_bp(dbp);
 bread_err1:
	xlog_put_bp(hbp);
	return error;
}

/*
 * Do the recovery of the log.  We actually do this in two phases.
 * The two passes are necessary in order to implement the function
 * of cancelling a record written into the log.  The first pass
 * determines those things which have been cancelled, and the
 * second pass replays log items normally except for those which
 * have been cancelled.  The handling of the replay and cancellations
 * takes place in the log item type specific routines.
 *
 * The table of items which have cancel records in the log is allocated
 * and freed at this level, since only here do we know when all of
 * the log recovery has been completed.
 */
STATIC int
xlog_do_log_recovery(
	struct xlog	*log,
	xfs_daddr_t	head_blk,
	xfs_daddr_t	tail_blk)
{
	int		error, i;

	ASSERT(head_blk != tail_blk);

	/*
	 * First do a pass to find all of the cancelled buf log items.
	 * Store them in the buf_cancel_table for use in the second pass.
	 */
	log->l_buf_cancel_table = kmem_zalloc(XLOG_BC_TABLE_SIZE *
						 sizeof(struct list_head),
						 KM_SLEEP);
	for (i = 0; i < XLOG_BC_TABLE_SIZE; i++)
		INIT_LIST_HEAD(&log->l_buf_cancel_table[i]);

	error = xlog_do_recovery_pass(log, head_blk, tail_blk,
				      XLOG_RECOVER_PASS1);
	if (error != 0) {
		kmem_free(log->l_buf_cancel_table);
		log->l_buf_cancel_table = NULL;
		return error;
	}
	/*
	 * Then do a second pass to actually recover the items in the log.
	 * When it is complete free the table of buf cancel items.
	 */
	error = xlog_do_recovery_pass(log, head_blk, tail_blk,
				      XLOG_RECOVER_PASS2);
#ifdef DEBUG
	if (!error) {
		int	i;

		for (i = 0; i < XLOG_BC_TABLE_SIZE; i++)
			ASSERT(list_empty(&log->l_buf_cancel_table[i]));
	}
#endif	/* DEBUG */

	kmem_free(log->l_buf_cancel_table);
	log->l_buf_cancel_table = NULL;

	return error;
}

/*
 * Do the actual recovery
 */
STATIC int
xlog_do_recover(
	struct xlog	*log,
	xfs_daddr_t	head_blk,
	xfs_daddr_t	tail_blk)
{
	int		error;
	xfs_buf_t	*bp;
	xfs_sb_t	*sbp;

	/*
	 * First replay the images in the log.
	 */
	error = xlog_do_log_recovery(log, head_blk, tail_blk);
	if (error)
		return error;

	/*
	 * If IO errors happened during recovery, bail out.
	 */
	if (XFS_FORCED_SHUTDOWN(log->l_mp)) {
		return (EIO);
	}

	/*
	 * We now update the tail_lsn since much of the recovery has completed
	 * and there may be space available to use.  If there were no extent
	 * or iunlinks, we can free up the entire log and set the tail_lsn to
	 * be the last_sync_lsn.  This was set in xlog_find_tail to be the
	 * lsn of the last known good LR on disk.  If there are extent frees
	 * or iunlinks they will have some entries in the AIL; so we look at
	 * the AIL to determine how to set the tail_lsn.
	 */
	xlog_assign_tail_lsn(log->l_mp);

	/*
	 * Now that we've finished replaying all buffer and inode
	 * updates, re-read in the superblock and reverify it.
	 */
	bp = xfs_getsb(log->l_mp, 0);
	XFS_BUF_UNDONE(bp);
	ASSERT(!(XFS_BUF_ISWRITE(bp)));
	XFS_BUF_READ(bp);
	XFS_BUF_UNASYNC(bp);
	bp->b_ops = &xfs_sb_buf_ops;

	if (XFS_FORCED_SHUTDOWN(log->l_mp)) {
		xfs_buf_relse(bp);
		return XFS_ERROR(EIO);
	}

	xfs_buf_iorequest(bp);
	error = xfs_buf_iowait(bp);
	if (error) {
		xfs_buf_ioerror_alert(bp, __func__);
		ASSERT(0);
		xfs_buf_relse(bp);
		return error;
	}

	/* Convert superblock from on-disk format */
	sbp = &log->l_mp->m_sb;
	xfs_sb_from_disk(sbp, XFS_BUF_TO_SBP(bp));
	ASSERT(sbp->sb_magicnum == XFS_SB_MAGIC);
	ASSERT(xfs_sb_good_version(sbp));
	xfs_buf_relse(bp);

	/* We've re-read the superblock so re-initialize per-cpu counters */
	xfs_icsb_reinit_counters(log->l_mp);

	xlog_recover_check_summary(log);

	/* Normal transactions can now occur */
	log->l_flags &= ~XLOG_ACTIVE_RECOVERY;
	return 0;
}

/*
 * Perform recovery and re-initialize some log variables in xlog_find_tail.
 *
 * Return error or zero.
 */
int
xlog_recover(
	struct xlog	*log)
{
	xfs_daddr_t	head_blk, tail_blk;
	int		error;

	/* find the tail of the log */
	if ((error = xlog_find_tail(log, &head_blk, &tail_blk)))
		return error;

	if (tail_blk != head_blk) {
		/* There used to be a comment here:
		 *
		 * disallow recovery on read-only mounts.  note -- mount
		 * checks for ENOSPC and turns it into an intelligent
		 * error message.
		 * ...but this is no longer true.  Now, unless you specify
		 * NORECOVERY (in which case this function would never be
		 * called), we just go ahead and recover.  We do this all
		 * under the vfs layer, so we can get away with it unless
		 * the device itself is read-only, in which case we fail.
		 */
		if ((error = xfs_dev_is_read_only(log->l_mp, "recovery"))) {
			return error;
		}

		/*
		 * Version 5 superblock log feature mask validation. We know the
		 * log is dirty so check if there are any unknown log features
		 * in what we need to recover. If there are unknown features
		 * (e.g. unsupported transactions, then simply reject the
		 * attempt at recovery before touching anything.
		 */
		if (XFS_SB_VERSION_NUM(&log->l_mp->m_sb) == XFS_SB_VERSION_5 &&
		    xfs_sb_has_incompat_log_feature(&log->l_mp->m_sb,
					XFS_SB_FEAT_INCOMPAT_LOG_UNKNOWN)) {
			xfs_warn(log->l_mp,
"Superblock has unknown incompatible log features (0x%x) enabled.\n"
"The log can not be fully and/or safely recovered by this kernel.\n"
"Please recover the log on a kernel that supports the unknown features.",
				(log->l_mp->m_sb.sb_features_log_incompat &
					XFS_SB_FEAT_INCOMPAT_LOG_UNKNOWN));
			return EINVAL;
		}

		xfs_notice(log->l_mp, "Starting recovery (logdev: %s)",
				log->l_mp->m_logname ? log->l_mp->m_logname
						     : "internal");

		error = xlog_do_recover(log, head_blk, tail_blk);
		log->l_flags |= XLOG_RECOVERY_NEEDED;
	}
	return error;
}

/*
 * In the first part of recovery we replay inodes and buffers and build
 * up the list of extent free items which need to be processed.  Here
 * we process the extent free items and clean up the on disk unlinked
 * inode lists.  This is separated from the first part of recovery so
 * that the root and real-time bitmap inodes can be read in from disk in
 * between the two stages.  This is necessary so that we can free space
 * in the real-time portion of the file system.
 */
int
xlog_recover_finish(
	struct xlog	*log)
{
	/*
	 * Now we're ready to do the transactions needed for the
	 * rest of recovery.  Start with completing all the extent
	 * free intent records and then process the unlinked inode
	 * lists.  At this point, we essentially run in normal mode
	 * except that we're still performing recovery actions
	 * rather than accepting new requests.
	 */
	if (log->l_flags & XLOG_RECOVERY_NEEDED) {
		int	error;
		error = xlog_recover_process_efis(log);
		if (error) {
			xfs_alert(log->l_mp, "Failed to recover EFIs");
			return error;
		}
		/*
		 * Sync the log to get all the EFIs out of the AIL.
		 * This isn't absolutely necessary, but it helps in
		 * case the unlink transactions would have problems
		 * pushing the EFIs out of the way.
		 */
		xfs_log_force(log->l_mp, XFS_LOG_SYNC);

		xlog_recover_process_iunlinks(log);

		xlog_recover_check_summary(log);

		xfs_notice(log->l_mp, "Ending recovery (logdev: %s)",
				log->l_mp->m_logname ? log->l_mp->m_logname
						     : "internal");
		log->l_flags &= ~XLOG_RECOVERY_NEEDED;
	} else {
		xfs_info(log->l_mp, "Ending clean mount");
	}
	return 0;
}


#if defined(DEBUG)
/*
 * Read all of the agf and agi counters and check that they
 * are consistent with the superblock counters.
 */
void
xlog_recover_check_summary(
	struct xlog	*log)
{
	xfs_mount_t	*mp;
	xfs_agf_t	*agfp;
	xfs_buf_t	*agfbp;
	xfs_buf_t	*agibp;
	xfs_agnumber_t	agno;
	__uint64_t	freeblks;
	__uint64_t	itotal;
	__uint64_t	ifree;
	int		error;

	mp = log->l_mp;

	freeblks = 0LL;
	itotal = 0LL;
	ifree = 0LL;
	for (agno = 0; agno < mp->m_sb.sb_agcount; agno++) {
		error = xfs_read_agf(mp, NULL, agno, 0, &agfbp);
		if (error) {
			xfs_alert(mp, "%s agf read failed agno %d error %d",
						__func__, agno, error);
		} else {
			agfp = XFS_BUF_TO_AGF(agfbp);
			freeblks += be32_to_cpu(agfp->agf_freeblks) +
				    be32_to_cpu(agfp->agf_flcount);
			xfs_buf_relse(agfbp);
		}

		error = xfs_read_agi(mp, NULL, agno, &agibp);
		if (error) {
			xfs_alert(mp, "%s agi read failed agno %d error %d",
						__func__, agno, error);
		} else {
			struct xfs_agi	*agi = XFS_BUF_TO_AGI(agibp);

			itotal += be32_to_cpu(agi->agi_count);
			ifree += be32_to_cpu(agi->agi_freecount);
			xfs_buf_relse(agibp);
		}
	}
}
#endif /* DEBUG */<|MERGE_RESOLUTION|>--- conflicted
+++ resolved
@@ -17,14 +17,10 @@
  */
 #include "xfs.h"
 #include "xfs_fs.h"
-<<<<<<< HEAD
-#include "xfs_format.h"
-=======
 #include "xfs_shared.h"
 #include "xfs_format.h"
 #include "xfs_log_format.h"
 #include "xfs_trans_resv.h"
->>>>>>> d8ec26d7
 #include "xfs_bit.h"
 #include "xfs_inum.h"
 #include "xfs_sb.h"
@@ -49,18 +45,6 @@
 #include "xfs_dinode.h"
 #include "xfs_error.h"
 #include "xfs_dir2.h"
-
-<<<<<<< HEAD
-/* Need all the magic numbers and buffer ops structures from these headers */
-#include "xfs_symlink.h"
-#include "xfs_da_btree.h"
-#include "xfs_dir2_format.h"
-#include "xfs_dir2.h"
-#include "xfs_attr_leaf.h"
-#include "xfs_attr_remote.h"
-=======
-#define BLK_AVG(blk1, blk2)	((blk1+blk2) >> 1)
->>>>>>> d8ec26d7
 
 #define BLK_AVG(blk1, blk2)	((blk1+blk2) >> 1)
 
@@ -2402,136 +2386,6 @@
 	 */
 	if (xfs_sb_version_hascrc(&mp->m_sb))
 		xlog_recover_validate_buf_type(mp, bp, buf_f);
-<<<<<<< HEAD
-}
-
-/*
- * Do some primitive error checking on ondisk dquot data structures.
- */
-int
-xfs_qm_dqcheck(
-	struct xfs_mount *mp,
-	xfs_disk_dquot_t *ddq,
-	xfs_dqid_t	 id,
-	uint		 type,	  /* used only when IO_dorepair is true */
-	uint		 flags,
-	char		 *str)
-{
-	xfs_dqblk_t	 *d = (xfs_dqblk_t *)ddq;
-	int		errs = 0;
-
-	/*
-	 * We can encounter an uninitialized dquot buffer for 2 reasons:
-	 * 1. If we crash while deleting the quotainode(s), and those blks got
-	 *    used for user data. This is because we take the path of regular
-	 *    file deletion; however, the size field of quotainodes is never
-	 *    updated, so all the tricks that we play in itruncate_finish
-	 *    don't quite matter.
-	 *
-	 * 2. We don't play the quota buffers when there's a quotaoff logitem.
-	 *    But the allocation will be replayed so we'll end up with an
-	 *    uninitialized quota block.
-	 *
-	 * This is all fine; things are still consistent, and we haven't lost
-	 * any quota information. Just don't complain about bad dquot blks.
-	 */
-	if (ddq->d_magic != cpu_to_be16(XFS_DQUOT_MAGIC)) {
-		if (flags & XFS_QMOPT_DOWARN)
-			xfs_alert(mp,
-			"%s : XFS dquot ID 0x%x, magic 0x%x != 0x%x",
-			str, id, be16_to_cpu(ddq->d_magic), XFS_DQUOT_MAGIC);
-		errs++;
-	}
-	if (ddq->d_version != XFS_DQUOT_VERSION) {
-		if (flags & XFS_QMOPT_DOWARN)
-			xfs_alert(mp,
-			"%s : XFS dquot ID 0x%x, version 0x%x != 0x%x",
-			str, id, ddq->d_version, XFS_DQUOT_VERSION);
-		errs++;
-	}
-
-	if (ddq->d_flags != XFS_DQ_USER &&
-	    ddq->d_flags != XFS_DQ_PROJ &&
-	    ddq->d_flags != XFS_DQ_GROUP) {
-		if (flags & XFS_QMOPT_DOWARN)
-			xfs_alert(mp,
-			"%s : XFS dquot ID 0x%x, unknown flags 0x%x",
-			str, id, ddq->d_flags);
-		errs++;
-	}
-
-	if (id != -1 && id != be32_to_cpu(ddq->d_id)) {
-		if (flags & XFS_QMOPT_DOWARN)
-			xfs_alert(mp,
-			"%s : ondisk-dquot 0x%p, ID mismatch: "
-			"0x%x expected, found id 0x%x",
-			str, ddq, id, be32_to_cpu(ddq->d_id));
-		errs++;
-	}
-
-	if (!errs && ddq->d_id) {
-		if (ddq->d_blk_softlimit &&
-		    be64_to_cpu(ddq->d_bcount) >
-				be64_to_cpu(ddq->d_blk_softlimit)) {
-			if (!ddq->d_btimer) {
-				if (flags & XFS_QMOPT_DOWARN)
-					xfs_alert(mp,
-			"%s : Dquot ID 0x%x (0x%p) BLK TIMER NOT STARTED",
-					str, (int)be32_to_cpu(ddq->d_id), ddq);
-				errs++;
-			}
-		}
-		if (ddq->d_ino_softlimit &&
-		    be64_to_cpu(ddq->d_icount) >
-				be64_to_cpu(ddq->d_ino_softlimit)) {
-			if (!ddq->d_itimer) {
-				if (flags & XFS_QMOPT_DOWARN)
-					xfs_alert(mp,
-			"%s : Dquot ID 0x%x (0x%p) INODE TIMER NOT STARTED",
-					str, (int)be32_to_cpu(ddq->d_id), ddq);
-				errs++;
-			}
-		}
-		if (ddq->d_rtb_softlimit &&
-		    be64_to_cpu(ddq->d_rtbcount) >
-				be64_to_cpu(ddq->d_rtb_softlimit)) {
-			if (!ddq->d_rtbtimer) {
-				if (flags & XFS_QMOPT_DOWARN)
-					xfs_alert(mp,
-			"%s : Dquot ID 0x%x (0x%p) RTBLK TIMER NOT STARTED",
-					str, (int)be32_to_cpu(ddq->d_id), ddq);
-				errs++;
-			}
-		}
-	}
-
-	if (!errs || !(flags & XFS_QMOPT_DQREPAIR))
-		return errs;
-
-	if (flags & XFS_QMOPT_DOWARN)
-		xfs_notice(mp, "Re-initializing dquot ID 0x%x", id);
-
-	/*
-	 * Typically, a repair is only requested by quotacheck.
-	 */
-	ASSERT(id != -1);
-	ASSERT(flags & XFS_QMOPT_DQREPAIR);
-	memset(d, 0, sizeof(xfs_dqblk_t));
-
-	d->dd_diskdq.d_magic = cpu_to_be16(XFS_DQUOT_MAGIC);
-	d->dd_diskdq.d_version = XFS_DQUOT_VERSION;
-	d->dd_diskdq.d_flags = type;
-	d->dd_diskdq.d_id = cpu_to_be32(id);
-
-	if (xfs_sb_version_hascrc(&mp->m_sb)) {
-		uuid_copy(&d->dd_uuid, &mp->m_sb.sb_uuid);
-		xfs_update_cksum((char *)d, sizeof(struct xfs_dqblk),
-				 XFS_DQUOT_CRC_OFF);
-	}
-
-	return errs;
-=======
->>>>>>> d8ec26d7
 }
 
 /*
